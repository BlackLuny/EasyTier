import { v4 as uuidv4 } from 'uuid'

export enum NetworkingMethod {
  PublicServer = 0,
  Manual = 1,
  Standalone = 2,
}

export interface NetworkConfig {
  instance_id: string

  dhcp: boolean
  virtual_ipv4: string
  network_length: number
  hostname?: string
  network_name: string
  network_secret: string

  networking_method: NetworkingMethod

  public_server_url: string
  peer_urls: string[]

  proxy_cidrs: string[]

  enable_vpn_portal: boolean
  vpn_portal_listen_port: number
  vpn_portal_client_network_addr: string
  vpn_portal_client_network_len: number

  advanced_settings: boolean

  listener_urls: string[]
  rpc_port: number
  latency_first: boolean

  dev_name: string

  use_smoltcp?: boolean
  enable_kcp_proxy?: boolean
  disable_kcp_input?: boolean
  disable_p2p?: boolean
  bind_device?: boolean
  no_tun?: boolean
  enable_exit_node?: boolean
  relay_all_peer_rpc?: boolean
  multi_thread?: boolean
  proxy_forward_by_system?: boolean
  disable_encryption?: boolean
  disable_udp_hole_punching?: boolean

  enable_relay_network_whitelist?: boolean
  relay_network_whitelist: string[]

  enable_manual_routes: boolean
  routes: string[]

  exit_nodes: string[]

  enable_socks5?: boolean
  socks5_port: number

  mtu: number | null
  mapped_listeners: string[]

  enable_magic_dns?: boolean
  enable_private_mode?: boolean
<<<<<<< HEAD
  try_connect_as_client?: boolean
=======

  rpc_portal_whitelists: string[]
>>>>>>> 20a60250
}

export function DEFAULT_NETWORK_CONFIG(): NetworkConfig {
  return {
    instance_id: uuidv4(),

    dhcp: true,
    virtual_ipv4: '',
    network_length: 24,
    network_name: 'easytier',
    network_secret: '',

    networking_method: NetworkingMethod.PublicServer,

    public_server_url: 'tcp://public.easytier.top:11010',
    peer_urls: [],

    proxy_cidrs: [],

    enable_vpn_portal: false,
    vpn_portal_listen_port: 22022,
    vpn_portal_client_network_addr: '',
    vpn_portal_client_network_len: 24,

    advanced_settings: false,

    listener_urls: [
      'tcp://0.0.0.0:11010',
      'udp://0.0.0.0:11010',
      'wg://0.0.0.0:11011',
    ],
    rpc_port: 0,
    latency_first: false,
    dev_name: '',

    use_smoltcp: false,
    enable_kcp_proxy: false,
    disable_kcp_input: false,
    disable_p2p: false,
    bind_device: true,
    no_tun: false,
    enable_exit_node: false,
    relay_all_peer_rpc: false,
    multi_thread: true,
    proxy_forward_by_system: false,
    disable_encryption: false,
    disable_udp_hole_punching: false,
    enable_relay_network_whitelist: false,
    relay_network_whitelist: [],
    enable_manual_routes: false,
    routes: [],
    exit_nodes: [],
    enable_socks5: false,
    socks5_port: 1080,
    mtu: null,
    mapped_listeners: [],
    enable_magic_dns: false,
    enable_private_mode: false,
<<<<<<< HEAD
    try_connect_as_client: false
=======
    rpc_portal_whitelists: [],
>>>>>>> 20a60250
  }
}

export interface NetworkInstance {
  instance_id: string

  running: boolean
  error_msg: string

  detail?: NetworkInstanceRunningInfo
}

export interface NetworkInstanceRunningInfo {
  dev_name: string
  my_node_info: NodeInfo
  events: Array<string>,
  routes: Route[]
  peers: PeerInfo[]
  peer_route_pairs: PeerRoutePair[]
  running: boolean
  error_msg?: string
}

export interface Ipv4Addr {
  addr: number
}

export interface Ipv4Inet {
  address: Ipv4Addr
  network_length: number
}

export interface Ipv6Addr {
  part1: number
  part2: number
  part3: number
  part4: number
}

export interface Url {
  url: string
}

export interface NodeInfo {
  virtual_ipv4: Ipv4Inet,
  hostname: string
  version: string
  ips: {
    public_ipv4: Ipv4Addr
    interface_ipv4s: Ipv4Addr[]
    public_ipv6: Ipv6Addr
    interface_ipv6s: Ipv6Addr[]
    listeners: {
      serialization: string
      scheme_end: number
      username_end: number
      host_start: number
      host_end: number
      host: any
      port?: number
      path_start: number
      query_start?: number
      fragment_start?: number
    }[]
  }
  stun_info: StunInfo
  listeners: Url[]
  vpn_portal_cfg?: string
}

export interface StunInfo {
  udp_nat_type: number
  tcp_nat_type: number
  last_update_time: number
}

export interface Route {
  peer_id: number
  ipv4_addr: Ipv4Inet | string | null
  next_hop_peer_id: number
  cost: number
  proxy_cidrs: string[]
  hostname: string
  stun_info?: StunInfo
  inst_id: string
  version: string
}

export interface PeerInfo {
  peer_id: number
  conns: PeerConnInfo[]
}

export interface PeerConnInfo {
  conn_id: string
  my_peer_id: number
  is_client: boolean
  peer_id: number
  features: string[]
  tunnel?: TunnelInfo
  stats?: PeerConnStats
  loss_rate: number
}

export interface PeerRoutePair {
  route: Route
  peer?: PeerInfo
}

export interface TunnelInfo {
  tunnel_type: string
  local_addr: string
  remote_addr: string
}

export interface PeerConnStats {
  rx_bytes: number
  tx_bytes: number
  rx_packets: number
  tx_packets: number
  latency_us: number
}

export enum EventType {
  TunDeviceReady = 'TunDeviceReady', // string
  TunDeviceError = 'TunDeviceError', // string

  PeerAdded = 'PeerAdded', // number
  PeerRemoved = 'PeerRemoved', // number
  PeerConnAdded = 'PeerConnAdded', // PeerConnInfo
  PeerConnRemoved = 'PeerConnRemoved', // PeerConnInfo

  ListenerAdded = 'ListenerAdded', // any
  ListenerAddFailed = 'ListenerAddFailed', // any, string
  ListenerAcceptFailed = 'ListenerAcceptFailed', // any, string
  ConnectionAccepted = 'ConnectionAccepted', // string, string
  ConnectionError = 'ConnectionError', // string, string, string

  Connecting = 'Connecting', // any
  ConnectError = 'ConnectError', // string, string, string

  VpnPortalClientConnected = 'VpnPortalClientConnected', // string, string
  VpnPortalClientDisconnected = 'VpnPortalClientDisconnected', // string, string, string

  DhcpIpv4Changed = 'DhcpIpv4Changed', // ipv4 | null, ipv4 | null
  DhcpIpv4Conflicted = 'DhcpIpv4Conflicted', // ipv4 | null

  PortForwardAdded = 'PortForwardAdded', // PortForwardConfigPb
}<|MERGE_RESOLUTION|>--- conflicted
+++ resolved
@@ -65,12 +65,10 @@
 
   enable_magic_dns?: boolean
   enable_private_mode?: boolean
-<<<<<<< HEAD
+
+  rpc_portal_whitelists: string[]
+
   try_connect_as_client?: boolean
-=======
-
-  rpc_portal_whitelists: string[]
->>>>>>> 20a60250
 }
 
 export function DEFAULT_NETWORK_CONFIG(): NetworkConfig {
@@ -129,11 +127,8 @@
     mapped_listeners: [],
     enable_magic_dns: false,
     enable_private_mode: false,
-<<<<<<< HEAD
+    rpc_portal_whitelists: [],
     try_connect_as_client: false
-=======
-    rpc_portal_whitelists: [],
->>>>>>> 20a60250
   }
 }
 
