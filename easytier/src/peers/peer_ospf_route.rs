use std::{
    collections::BTreeSet,
    fmt::Debug,
    hash::RandomState,
    net::Ipv4Addr,
    sync::{
        atomic::{AtomicBool, AtomicU32, Ordering},
        Arc, Weak,
    },
    time::{Duration, Instant, SystemTime},
};

use crossbeam::atomic::AtomicCell;
use dashmap::DashMap;
use petgraph::{
    algo::{all_simple_paths, dijkstra, spfa},
    graph::NodeIndex,
    Directed, Graph,
};
use prost::Message;
use prost_reflect::{DynamicMessage, ReflectMessage};
use serde::{Deserialize, Serialize};
use tokio::{
    select,
    sync::Mutex,
    task::{JoinHandle, JoinSet},
};

use crate::{
    common::{
        config::NetworkIdentity, constants::EASYTIER_VERSION, global_ctx::ArcGlobalCtx,
        stun::StunInfoCollectorTrait, PeerId,
    },
    peers::route_trait::{Route, RouteInterfaceBox},
    proto::{
        common::{Ipv4Inet, NatType, PeerFeatureFlag, StunInfo},
        peer_rpc::{
            route_foreign_network_infos, ForeignNetworkRouteInfoEntry, ForeignNetworkRouteInfoKey,
            OspfRouteRpc, OspfRouteRpcClientFactory, OspfRouteRpcServer, PeerIdVersion,
            RouteForeignNetworkInfos, RoutePeerInfo, RoutePeerInfos, SyncRouteInfoError,
            SyncRouteInfoRequest, SyncRouteInfoResponse,
        },
        rpc_types::{
            self,
            controller::{BaseController, Controller},
        },
    },
    use_global_var,
};

use super::{
    peer_rpc::PeerRpcManager,
    route_trait::{
        DefaultRouteCostCalculator, ForeignNetworkRouteInfoMap, NextHopPolicy, RouteCostCalculator,
        RouteCostCalculatorInterface,
    },
    PeerPacketFilter,
};

static SERVICE_ID: u32 = 7;
static UPDATE_PEER_INFO_PERIOD: Duration = Duration::from_secs(3600);
static REMOVE_DEAD_PEER_INFO_AFTER: Duration = Duration::from_secs(3660);
static AVOID_RELAY_COST: i32 = i32::MAX / 512;

type Version = u32;

#[derive(Debug, Clone)]
struct AtomicVersion(Arc<AtomicU32>);

impl AtomicVersion {
    fn new() -> Self {
        AtomicVersion(Arc::new(AtomicU32::new(0)))
    }

    fn get(&self) -> Version {
        self.0.load(Ordering::Relaxed)
    }

    fn set(&self, version: Version) {
        self.0.store(version, Ordering::Relaxed);
    }

    fn inc(&self) {
        self.0.fetch_add(1, Ordering::Relaxed);
    }

<<<<<<< HEAD
    fn set_if_larger(&self, version: Version) {
        if self.get() < version {
            self.set(version);
        }
=======
    fn set_if_larger(&self, version: Version) -> bool {
        // return true if the version is set.
        self.0.fetch_max(version, Ordering::Relaxed) < version
>>>>>>> a6773aa5
    }
}

impl From<Version> for AtomicVersion {
    fn from(version: Version) -> Self {
        AtomicVersion(Arc::new(AtomicU32::new(version)))
    }
}

fn is_foreign_network_info_newer(
    next: &ForeignNetworkRouteInfoEntry,
    prev: &ForeignNetworkRouteInfoEntry,
) -> Option<bool> {
    Some(
        SystemTime::try_from(next.last_update?).ok()?
            > SystemTime::try_from(prev.last_update?).ok()?,
    )
}

impl RoutePeerInfo {
    pub fn new() -> Self {
        Self {
            peer_id: 0,
            inst_id: Some(uuid::Uuid::nil().into()),
            cost: 0,
            ipv4_addr: None,
            proxy_cidrs: Vec::new(),
            hostname: None,
            udp_stun_info: 0,
            last_update: Some(SystemTime::now().into()),
            version: 0,
            easytier_version: EASYTIER_VERSION.to_string(),
            feature_flag: None,
            peer_route_id: 0,
            network_length: 24,
        }
    }

    pub fn update_self(
        &self,
        my_peer_id: PeerId,
        peer_route_id: u64,
        global_ctx: &ArcGlobalCtx,
    ) -> Self {
        let mut new = Self {
            peer_id: my_peer_id,
            inst_id: Some(global_ctx.get_id().into()),
            cost: 0,
            ipv4_addr: global_ctx.get_ipv4().map(|x| x.address().into()),
            proxy_cidrs: global_ctx
                .get_proxy_cidrs()
                .iter()
                .map(|x| x.to_string())
                .chain(global_ctx.get_vpn_portal_cidr().map(|x| x.to_string()))
                .collect(),
            hostname: Some(global_ctx.get_hostname()),
            udp_stun_info: global_ctx
                .get_stun_info_collector()
                .get_stun_info()
                .udp_nat_type,
            // following fields do not participate in comparison.
            last_update: self.last_update,
            version: self.version,

            easytier_version: EASYTIER_VERSION.to_string(),
            feature_flag: Some(global_ctx.get_feature_flags()),
            peer_route_id,
            network_length: global_ctx
                .get_ipv4()
                .map(|x| x.network_length() as u32)
                .unwrap_or(24),
        };

        let need_update_periodically = if let Ok(Ok(d)) =
            SystemTime::try_from(new.last_update.unwrap()).map(|x| x.elapsed())
        {
            d > UPDATE_PEER_INFO_PERIOD
        } else {
            true
        };

        if new != *self || need_update_periodically {
            new.last_update = Some(SystemTime::now().into());
            new.version += 1;
        }

        new
    }
}

impl Into<crate::proto::cli::Route> for RoutePeerInfo {
    fn into(self) -> crate::proto::cli::Route {
        let network_length = if self.network_length == 0 {
            24
        } else {
            self.network_length
        };

        crate::proto::cli::Route {
            peer_id: self.peer_id,
            ipv4_addr: if let Some(ipv4_addr) = self.ipv4_addr {
                Some(Ipv4Inet {
                    address: Some(ipv4_addr.into()),
                    network_length,
                })
            } else {
                None
            },
            next_hop_peer_id: 0, // next_hop_peer_id is calculated in RouteTable.
            cost: 0,             // cost is calculated in RouteTable.
            path_latency: 0,     // path_latency is calculated in RouteTable.
            proxy_cidrs: self.proxy_cidrs.clone(),
            hostname: self.hostname.unwrap_or_default(),
            stun_info: {
                let mut stun_info = StunInfo::default();
                if let Ok(udp_nat_type) = NatType::try_from(self.udp_stun_info as i32) {
                    stun_info.set_udp_nat_type(udp_nat_type);
                }
                Some(stun_info)
            },
            inst_id: self.inst_id.map(|x| x.to_string()).unwrap_or_default(),
            version: self.easytier_version,
            feature_flag: self.feature_flag,

            next_hop_peer_id_latency_first: None,
            cost_latency_first: None,
            path_latency_latency_first: None,
        }
    }
}

#[derive(Deserialize, Serialize, Clone, Debug, PartialEq)]
struct RouteConnBitmap {
    peer_ids: Vec<(PeerId, Version)>,
    bitmap: Vec<u8>,
}

impl Into<crate::proto::peer_rpc::RouteConnBitmap> for RouteConnBitmap {
    fn into(self) -> crate::proto::peer_rpc::RouteConnBitmap {
        crate::proto::peer_rpc::RouteConnBitmap {
            peer_ids: self
                .peer_ids
                .into_iter()
                .map(|x| PeerIdVersion {
                    peer_id: x.0,
                    version: x.1,
                })
                .collect(),
            bitmap: self.bitmap,
        }
    }
}

impl From<crate::proto::peer_rpc::RouteConnBitmap> for RouteConnBitmap {
    fn from(v: crate::proto::peer_rpc::RouteConnBitmap) -> Self {
        RouteConnBitmap {
            peer_ids: v
                .peer_ids
                .into_iter()
                .map(|x| (x.peer_id, x.version))
                .collect(),
            bitmap: v.bitmap,
        }
    }
}

impl RouteConnBitmap {
    fn new() -> Self {
        RouteConnBitmap {
            peer_ids: Vec::new(),
            bitmap: Vec::new(),
        }
    }

    fn get_bit(&self, idx: usize) -> bool {
        let byte_idx = idx / 8;
        let bit_idx = idx % 8;
        let byte = self.bitmap[byte_idx];
        (byte >> bit_idx) & 1 == 1
    }

    fn get_connected_peers(&self, peer_idx: usize) -> BTreeSet<PeerId> {
        let mut connected_peers = BTreeSet::new();
        for (idx, (peer_id, _)) in self.peer_ids.iter().enumerate() {
            if self.get_bit(peer_idx * self.peer_ids.len() + idx) {
                connected_peers.insert(*peer_id);
            }
        }
        connected_peers
    }
}

type Error = SyncRouteInfoError;

// constructed with all infos synced from all peers.
#[derive(Debug)]
struct SyncedRouteInfo {
    peer_infos: DashMap<PeerId, RoutePeerInfo>,
    // prost doesn't support unknown fields, so we use DynamicMessage to store raw infos and progate them to other peers.
    raw_peer_infos: DashMap<PeerId, DynamicMessage>,
    conn_map: DashMap<PeerId, (BTreeSet<PeerId>, AtomicVersion)>,
    foreign_network: DashMap<ForeignNetworkRouteInfoKey, ForeignNetworkRouteInfoEntry>,
}

impl SyncedRouteInfo {
    fn get_connected_peers<T: FromIterator<PeerId>>(&self, peer_id: PeerId) -> Option<T> {
        self.conn_map
            .get(&peer_id)
            .map(|x| x.0.clone().iter().map(|x| *x).collect())
    }

    fn remove_peer(&self, peer_id: PeerId) {
        tracing::warn!(?peer_id, "remove_peer from synced_route_info");
        self.peer_infos.remove(&peer_id);
        self.raw_peer_infos.remove(&peer_id);
        self.conn_map.remove(&peer_id);
        self.foreign_network.retain(|k, _| k.peer_id != peer_id);
    }

    fn fill_empty_peer_info(&self, peer_ids: &BTreeSet<PeerId>) {
        for peer_id in peer_ids {
            self.peer_infos
                .entry(*peer_id)
                .or_insert_with(|| RoutePeerInfo::new());

            self.conn_map
                .entry(*peer_id)
                .or_insert_with(|| (BTreeSet::new(), AtomicVersion::new()));
        }
    }

    fn get_peer_info_version_with_default(&self, peer_id: PeerId) -> Version {
        self.peer_infos
            .get(&peer_id)
            .map(|x| x.version)
            .unwrap_or(0)
    }

    fn get_avoid_relay_data(&self, peer_id: PeerId) -> bool {
        // if avoid relay, just set all outgoing edges to a large value: AVOID_RELAY_COST.
        self.peer_infos
            .get(&peer_id)
            .and_then(|x| x.value().feature_flag)
            .map(|x| x.avoid_relay_data)
            .unwrap_or_default()
    }

    fn check_duplicate_peer_id(
        &self,
        my_peer_id: PeerId,
        my_peer_route_id: u64,
        dst_peer_id: PeerId,
        dst_peer_route_id: Option<u64>,
        info: &RoutePeerInfo,
    ) -> Result<(), Error> {
        // 1. check if we are duplicated.
        if info.peer_id == my_peer_id {
            if info.peer_route_id != my_peer_route_id
                && info.version > self.get_peer_info_version_with_default(info.peer_id)
            {
                // if dst peer send to us with higher version info of my peer, our peer id is duplicated
                // TODO: handle this better. restart peer manager?
                panic!("my peer id is duplicated");
                // return Err(Error::DuplicatePeerId);
            }
        } else if info.peer_id == dst_peer_id {
            let Some(dst_peer_route_id) = dst_peer_route_id else {
                return Ok(());
            };

            if dst_peer_route_id != info.peer_route_id
                && info.version < self.get_peer_info_version_with_default(info.peer_id)
            {
                // if dst peer send to us with lower version info of dst peer, dst peer id is duplicated
                return Err(Error::DuplicatePeerId);
            }
        }

        Ok(())
    }

    fn update_peer_infos(
        &self,
        my_peer_id: PeerId,
        my_peer_route_id: u64,
        dst_peer_id: PeerId,
        peer_infos: &Vec<RoutePeerInfo>,
        raw_peer_infos: &Vec<DynamicMessage>,
    ) -> Result<(), Error> {
        for (idx, route_info) in peer_infos.iter().enumerate() {
            let mut route_info = route_info.clone();
            let raw_route_info = &raw_peer_infos[idx];
            self.check_duplicate_peer_id(
                my_peer_id,
                my_peer_route_id,
                dst_peer_id,
                if route_info.peer_id == dst_peer_id {
                    self.peer_infos.get(&dst_peer_id).map(|x| x.peer_route_id)
                } else {
                    None
                },
                &route_info,
            )?;

            let peer_id_raw = raw_route_info
                .get_field_by_name("peer_id")
                .unwrap()
                .as_u32()
                .unwrap();
            assert_eq!(peer_id_raw, route_info.peer_id);

            // time between peers may not be synchronized, so update last_update to local now.
            // note only last_update with larger version will be updated to local saved peer info.
            route_info.last_update = Some(SystemTime::now().into());

            self.peer_infos
                .entry(route_info.peer_id)
                .and_modify(|old_entry| {
                    if route_info.version > old_entry.version {
                        self.raw_peer_infos
                            .insert(route_info.peer_id, raw_route_info.clone());
                        *old_entry = route_info.clone();
                    }
                })
                .or_insert_with(|| {
                    self.raw_peer_infos
                        .insert(route_info.peer_id, raw_route_info.clone());
                    route_info.clone()
                });
        }
        Ok(())
    }

    fn update_conn_map(&self, conn_bitmap: &RouteConnBitmap) {
        self.fill_empty_peer_info(&conn_bitmap.peer_ids.iter().map(|x| x.0).collect());

        for (peer_idx, (peer_id, version)) in conn_bitmap.peer_ids.iter().enumerate() {
            let connceted_peers = conn_bitmap.get_connected_peers(peer_idx);
            self.fill_empty_peer_info(&connceted_peers);

            self.conn_map
                .entry(*peer_id)
                .and_modify(|(old_conn_bitmap, old_version)| {
                    if *version > old_version.get() {
<<<<<<< HEAD
                        *old_conn_bitmap = conn_bitmap.get_connected_peers(peer_idx);
=======
                        *old_conn_bitmap = connceted_peers.clone();
                        need_inc_version = true;
>>>>>>> a6773aa5
                        old_version.set(*version);
                    }
                })
                .or_insert_with(|| {
<<<<<<< HEAD
                    (
                        conn_bitmap.get_connected_peers(peer_idx),
                        version.clone().into(),
                    )
=======
                    need_inc_version = true;
                    (connceted_peers, version.clone().into())
>>>>>>> a6773aa5
                });
        }
    }

    fn update_foreign_network(&self, foreign_network: &RouteForeignNetworkInfos) {
        for item in foreign_network.infos.iter().map(Clone::clone) {
            let Some(key) = item.key else {
                continue;
            };
            let Some(mut entry) = item.value else {
                continue;
            };

            entry.last_update = Some(SystemTime::now().into());

            self.foreign_network
                .entry(key.clone())
                .and_modify(|old_entry| {
                    if entry.version > old_entry.version {
                        *old_entry = entry.clone();
                    }
                })
                .or_insert_with(|| entry.clone());
        }
    }

    fn update_my_peer_info(
        &self,
        my_peer_id: PeerId,
        my_peer_route_id: u64,
        global_ctx: &ArcGlobalCtx,
    ) -> bool {
        let mut old = self
            .peer_infos
            .entry(my_peer_id)
            .or_insert(RoutePeerInfo::new());
        let new = old.update_self(my_peer_id, my_peer_route_id, &global_ctx);
        let new_version = new.version;
        let old_version = old.version;
        *old = new;

        new_version != old_version
    }

    fn update_my_conn_info(&self, my_peer_id: PeerId, connected_peers: BTreeSet<PeerId>) -> bool {
        self.fill_empty_peer_info(&connected_peers);

        let mut my_conn_info = self
            .conn_map
            .entry(my_peer_id)
            .or_insert((BTreeSet::new(), AtomicVersion::new()));

        if connected_peers == my_conn_info.value().0 {
            false
        } else {
            let _ = std::mem::replace(&mut my_conn_info.value_mut().0, connected_peers);
            my_conn_info.value().1.inc();
            true
        }
    }

    fn update_my_foreign_network(
        &self,
        my_peer_id: PeerId,
        foreign_networks: ForeignNetworkRouteInfoMap,
    ) -> bool {
        let now = SystemTime::now();
        let now_version = now
            .duration_since(SystemTime::UNIX_EPOCH)
            .unwrap()
            .as_secs() as Version;
        let mut updated = false;
        for mut item in self
            .foreign_network
            .iter_mut()
            .filter(|x| x.key().peer_id == my_peer_id)
        {
            let (key, entry) = item.pair_mut();
            if let Some(mut new_entry) = foreign_networks.get_mut(key) {
                assert!(!new_entry.foreign_peer_ids.is_empty());
                if let Some(is_newer) = is_foreign_network_info_newer(&new_entry, entry) {
                    let need_renew = is_newer
                        || now
                            .duration_since(entry.last_update.unwrap().try_into().unwrap())
                            .unwrap()
                            > UPDATE_PEER_INFO_PERIOD;
                    if need_renew {
                        new_entry.version = std::cmp::max(new_entry.version + 1, now_version);
                        *entry = new_entry.clone();
                        updated = true;
                    }
                }
                drop(new_entry);
                foreign_networks.remove(key).unwrap();
            } else if !item.foreign_peer_ids.is_empty() {
                item.foreign_peer_ids.clear();
                item.last_update = Some(SystemTime::now().into());
                item.version = std::cmp::max(item.version + 1, now_version);
                updated = true;
            }
        }

        for item in foreign_networks.iter() {
            assert!(!item.value().foreign_peer_ids.is_empty());
            self.foreign_network
                .entry(item.key().clone())
                .and_modify(|v| panic!("key should not exist, {:?}", v))
                .or_insert_with(|| {
                    let mut v = item.value().clone();
                    v.version = now_version;
                    v
                });
            updated = true;
        }

        updated
    }

    fn is_peer_bidirectly_connected(&self, src_peer_id: PeerId, dst_peer_id: PeerId) -> bool {
        self.conn_map
            .get(&src_peer_id)
            .map(|x| x.0.contains(&dst_peer_id))
            .unwrap_or(false)
    }

    fn is_peer_directly_connected(&self, src_peer_id: PeerId, dst_peer_id: PeerId) -> bool {
        return self.is_peer_bidirectly_connected(src_peer_id, dst_peer_id)
            || self.is_peer_bidirectly_connected(dst_peer_id, src_peer_id);
    }
}

type PeerGraph = Graph<PeerId, i32, Directed>;
type PeerIdToNodexIdxMap = DashMap<PeerId, NodeIndex>;
#[derive(Debug, Clone, Copy)]
struct NextHopInfo {
    next_hop_peer_id: PeerId,
    path_latency: i32,
    path_len: usize, // path includes src and dst.
}
// dst_peer_id -> (next_hop_peer_id, cost, path_len)
type NextHopMap = DashMap<PeerId, NextHopInfo>;

// computed with SyncedRouteInfo. used to get next hop.
#[derive(Debug)]
struct RouteTable {
    peer_infos: DashMap<PeerId, RoutePeerInfo>,
    next_hop_map: NextHopMap,
    ipv4_peer_id_map: DashMap<Ipv4Addr, PeerId>,
    cidr_peer_id_map: DashMap<cidr::IpCidr, PeerId>,
}

impl RouteTable {
    fn new() -> Self {
        RouteTable {
            peer_infos: DashMap::new(),
            next_hop_map: DashMap::new(),
            ipv4_peer_id_map: DashMap::new(),
            cidr_peer_id_map: DashMap::new(),
        }
    }

    fn get_next_hop(&self, dst_peer_id: PeerId) -> Option<NextHopInfo> {
        self.next_hop_map.get(&dst_peer_id).map(|x| *x)
    }

    fn peer_reachable(&self, peer_id: PeerId) -> bool {
        self.next_hop_map.contains_key(&peer_id)
    }

    fn get_nat_type(&self, peer_id: PeerId) -> Option<NatType> {
        self.peer_infos
            .get(&peer_id)
            .map(|x| NatType::try_from(x.udp_stun_info as i32).unwrap_or_default())
    }

    fn get_update_time(&self, peer_id: PeerId) -> Option<SystemTime> {
        self.peer_infos
            .get(&peer_id)
            .map(|x| x.last_update.map(|y| SystemTime::try_from(y).ok()))
            .flatten()
            .flatten()
    }

    fn build_peer_graph_from_synced_info<T: RouteCostCalculatorInterface>(
        peers: Vec<PeerId>,
        synced_info: &SyncedRouteInfo,
        cost_calc: &mut T,
    ) -> (PeerGraph, PeerIdToNodexIdxMap) {
        let mut graph: PeerGraph = Graph::new();
        let peer_id_to_node_index = PeerIdToNodexIdxMap::new();
        for peer_id in peers.iter() {
            peer_id_to_node_index.insert(*peer_id, graph.add_node(*peer_id));
        }

        for peer_id in peers.iter() {
            let connected_peers = synced_info
                .get_connected_peers(*peer_id)
                .unwrap_or(BTreeSet::new());

            // if avoid relay, just set all outgoing edges to a large value: AVOID_RELAY_COST.
            let peer_avoid_relay_data = synced_info.get_avoid_relay_data(*peer_id);

            for dst_peer_id in connected_peers.iter() {
                let Some(dst_idx) = peer_id_to_node_index.get(dst_peer_id) else {
                    continue;
                };

                graph.add_edge(
                    *peer_id_to_node_index.get(&peer_id).unwrap(),
                    *dst_idx,
                    if peer_avoid_relay_data {
                        AVOID_RELAY_COST
                    } else {
                        cost_calc.calculate_cost(*peer_id, *dst_peer_id)
                    },
                );
            }
        }

        (graph, peer_id_to_node_index)
    }

    fn gen_next_hop_map_with_least_hop<T: RouteCostCalculatorInterface>(
        my_peer_id: PeerId,
        graph: &PeerGraph,
        idx_map: &PeerIdToNodexIdxMap,
        cost_calc: &mut T,
    ) -> NextHopMap {
        let res = dijkstra(&graph, *idx_map.get(&my_peer_id).unwrap(), None, |_| 1);
        let next_hop_map = NextHopMap::new();
        for (node_idx, cost) in res.iter() {
            if *cost == 0 {
                continue;
            }
            let mut all_paths = all_simple_paths::<Vec<_>, _, RandomState>(
                graph,
                *idx_map.get(&my_peer_id).unwrap(),
                *node_idx,
                *cost - 1,
                Some(*cost + 1), // considering having avoid relay, the max cost could be a bit larger.
            )
            .collect::<Vec<_>>();

            assert!(!all_paths.is_empty());
            all_paths.sort_by(|a, b| a.len().cmp(&b.len()));

            // find a path with least cost.
            let mut min_cost = i32::MAX;
            let mut min_path_len = usize::MAX;
            let mut min_path = Vec::new();
            for path in all_paths.iter() {
                if min_path_len < path.len() && min_cost < AVOID_RELAY_COST {
                    // the min path does not contain avoid relay node.
                    break;
                }

                let mut cost = 0;
                for i in 0..path.len() - 1 {
                    let src_peer_id = *graph.node_weight(path[i]).unwrap();
                    let dst_peer_id = *graph.node_weight(path[i + 1]).unwrap();
                    let edge_weight = *graph
                        .edge_weight(graph.find_edge(path[i], path[i + 1]).unwrap())
                        .unwrap();
                    if edge_weight != 1 {
                        // means avoid relay.
                        cost += edge_weight;
                    } else {
                        cost += cost_calc.calculate_cost(src_peer_id, dst_peer_id);
                    }
                }

                if cost <= min_cost {
                    min_cost = cost;
                    min_path = path.clone();
                    min_path_len = path.len();
                }
            }
            next_hop_map.insert(
                *graph.node_weight(*node_idx).unwrap(),
                NextHopInfo {
                    next_hop_peer_id: *graph.node_weight(min_path[1]).unwrap(),
                    path_latency: min_cost,
                    path_len: min_path_len,
                },
            );
        }

        next_hop_map
    }

    fn gen_next_hop_map_with_least_cost(
        my_peer_id: PeerId,
        graph: &PeerGraph,
        idx_map: &PeerIdToNodexIdxMap,
    ) -> NextHopMap {
        let next_hop_map = NextHopMap::new();
        let my_node_idx = *idx_map.get(&my_peer_id).unwrap();

        let Ok(spfa_path) = spfa(graph, my_node_idx, |e| *e.weight()) else {
            return next_hop_map;
        };

        let get_next_node_to = |node_idx: NodeIndex| -> Option<(i32, NodeIndex, usize)> {
            let mut cur_node_idx = node_idx;
            let mut path_len = 1;
            let Some(dist) = spfa_path.distances.get(node_idx.index()) else {
                return None;
            };
            loop {
                let Some(Some(prev)) = spfa_path.predecessors.get(cur_node_idx.index()) else {
                    break;
                };
                if *prev == my_node_idx {
                    break;
                }
                cur_node_idx = *prev;
                path_len += 1;
            }

            return Some((*dist, cur_node_idx, path_len));
        };

        for item in idx_map.iter() {
            if *item.key() == my_peer_id {
                continue;
            }

            let dst_peer_node_idx = *item.value();

            let Some((cost, next_node_idx, path_len)) = get_next_node_to(dst_peer_node_idx) else {
                continue;
            };

            next_hop_map.insert(
                *item.key(),
                NextHopInfo {
                    next_hop_peer_id: *graph.node_weight(next_node_idx).unwrap(),
                    path_latency: cost,
                    path_len,
                },
            );
        }

        next_hop_map
    }

    async fn build_from_synced_info<T: RouteCostCalculatorInterface>(
        &self,
        my_peer_id: PeerId,
        synced_info: &SyncedRouteInfo,
        policy: NextHopPolicy,
        mut cost_calc: T,
    ) {
        // build  peer_infos
        self.peer_infos.clear();
        for item in synced_info.peer_infos.iter() {
            let peer_id = item.key();
            let info = item.value();

            if info.version == 0 {
                continue;
            }

            self.peer_infos.insert(*peer_id, info.clone());
        }

        if self.peer_infos.is_empty() {
            return;
        }

        // build next hop map
        self.next_hop_map.clear();
        self.next_hop_map.insert(
            my_peer_id,
            NextHopInfo {
                next_hop_peer_id: my_peer_id,
                path_latency: 0,
                path_len: 1,
            },
        );
        let (graph, idx_map) = Self::build_peer_graph_from_synced_info(
            self.peer_infos.iter().map(|x| *x.key()).collect(),
            &synced_info,
            &mut cost_calc,
        );
        let next_hop_map = if matches!(policy, NextHopPolicy::LeastHop) {
            Self::gen_next_hop_map_with_least_hop(my_peer_id, &graph, &idx_map, &mut cost_calc)
        } else {
            tokio::task::spawn_blocking(move || {
                Self::gen_next_hop_map_with_least_cost(my_peer_id, &graph, &idx_map)
            })
            .await
            .unwrap()
        };
        for item in next_hop_map.iter() {
            self.next_hop_map.insert(*item.key(), *item.value());
        }
        // build graph

        // build ipv4_peer_id_map, cidr_peer_id_map
        self.ipv4_peer_id_map.clear();
        self.cidr_peer_id_map.clear();

        let mut to_remove = Vec::new();
        for item in self.peer_infos.iter() {
            // only set ipv4 map for peers we can reach.
            if !self.next_hop_map.contains_key(item.key()) {
                continue;
            }

            let peer_id = item.key();
            let info = item.value();

            if let Some(ipv4_addr) = info.ipv4_addr {
                if let Some(prev_peer_id) = self.ipv4_peer_id_map.insert(ipv4_addr.into(), *peer_id)
                {
                    tracing::warn!(
                        ?ipv4_addr,
                        ?prev_peer_id,
                        ?peer_id,
                        "ipv4_peer_id_map collision"
                    );
                    if let Some(prev_update_time) = self.get_update_time(prev_peer_id) {
                        if let Some(cur_update_time) = item
                            .last_update
                            .map(|y| SystemTime::try_from(y).ok())
                            .flatten()
                        {
                            if prev_update_time > cur_update_time
                                && self.next_hop_map.contains_key(&prev_peer_id)
                            {
                                // if prev_peer_id is newer, we should keep it.
                                self.ipv4_peer_id_map.insert(ipv4_addr.into(), prev_peer_id);
                                to_remove.push(*peer_id);
                            } else {
                                to_remove.push(prev_peer_id);
                            }
                        }
                    }
                }
            }

            for cidr in info.proxy_cidrs.iter() {
                if let Some(prev_peer_id) = self
                    .cidr_peer_id_map
                    .insert(cidr.parse().unwrap(), *peer_id)
                {
                    tracing::warn!(?cidr, ?prev_peer_id, ?peer_id, "cidr_peer_id_map collision");
                    if let Some(prev_update_time) = self.get_update_time(prev_peer_id) {
                        if let Some(cur_update_time) = item
                            .last_update
                            .map(|y| SystemTime::try_from(y).ok())
                            .flatten()
                        {
                            if prev_update_time > cur_update_time
                                && self.next_hop_map.contains_key(&prev_peer_id)
                            {
                                self.cidr_peer_id_map
                                    .insert(cidr.parse().unwrap(), prev_peer_id);
                                to_remove.push(*peer_id);
                            } else {
                                to_remove.push(prev_peer_id);
                            }
                        }
                    }
                }
            }
        }
        for peer_id in to_remove.iter() {
            if *peer_id != my_peer_id {
                synced_info.remove_peer(*peer_id);
            }
        }
    }

    fn get_peer_id_for_proxy(&self, ipv4: &Ipv4Addr) -> Option<PeerId> {
        let ipv4 = std::net::IpAddr::V4(*ipv4);
        for item in self.cidr_peer_id_map.iter() {
            let (k, v) = item.pair();
            if k.contains(&ipv4) {
                return Some(*v);
            }
        }
        None
    }
}

type SessionId = u64;

type AtomicSessionId = atomic_shim::AtomicU64;

struct SessionTask {
    my_peer_id: PeerId,
    task: Arc<std::sync::Mutex<Option<JoinHandle<()>>>>,
}

impl SessionTask {
    fn new(my_peer_id: PeerId) -> Self {
        SessionTask {
            my_peer_id,
            task: Arc::new(std::sync::Mutex::new(None)),
        }
    }

    fn set_task(&self, task: JoinHandle<()>) {
        if let Some(old) = self.task.lock().unwrap().replace(task) {
            old.abort();
        }
    }

    fn is_running(&self) -> bool {
        if let Some(task) = self.task.lock().unwrap().as_ref() {
            !task.is_finished()
        } else {
            false
        }
    }
}

impl Drop for SessionTask {
    fn drop(&mut self) {
        if let Some(task) = self.task.lock().unwrap().take() {
            task.abort();
        }
        tracing::debug!(my_peer_id = self.my_peer_id, "drop SessionTask");
    }
}

impl Debug for SessionTask {
    fn fmt(&self, f: &mut std::fmt::Formatter<'_>) -> std::fmt::Result {
        f.debug_struct("SessionTask")
            .field("is_running", &self.is_running())
            .finish()
    }
}

// if we need to sync route info with one peer, we create a SyncRouteSession with that peer.
#[derive(Debug)]
struct SyncRouteSession {
    my_peer_id: PeerId,
    dst_peer_id: PeerId,
    dst_saved_peer_info_versions: DashMap<PeerId, AtomicVersion>,
    dst_saved_conn_bitmap_version: DashMap<PeerId, AtomicVersion>,
    dst_saved_foreign_network_versions: DashMap<ForeignNetworkRouteInfoKey, AtomicVersion>,

    my_session_id: AtomicSessionId,
    dst_session_id: AtomicSessionId,

    // every node should have exactly one initator session to one other non-initiator peer.
    we_are_initiator: AtomicBool,
    dst_is_initiator: AtomicBool,

    need_sync_initiator_info: AtomicBool,

    rpc_tx_count: AtomicU32,
    rpc_rx_count: AtomicU32,

    task: SessionTask,
}

impl SyncRouteSession {
    fn new(my_peer_id: PeerId, dst_peer_id: PeerId) -> Self {
        SyncRouteSession {
            my_peer_id,
            dst_peer_id,
            dst_saved_peer_info_versions: DashMap::new(),
            dst_saved_conn_bitmap_version: DashMap::new(),
            dst_saved_foreign_network_versions: DashMap::new(),

            my_session_id: AtomicSessionId::new(rand::random()),
            dst_session_id: AtomicSessionId::new(0),

            we_are_initiator: AtomicBool::new(false),
            dst_is_initiator: AtomicBool::new(false),

            need_sync_initiator_info: AtomicBool::new(false),

            rpc_tx_count: AtomicU32::new(0),
            rpc_rx_count: AtomicU32::new(0),

            task: SessionTask::new(my_peer_id),
        }
    }

    fn check_saved_peer_info_update_to_date(&self, peer_id: PeerId, version: Version) -> bool {
        if version == 0 || peer_id == self.dst_peer_id {
            // never send version 0 peer info to dst peer.
            return true;
        }
        self.dst_saved_peer_info_versions
            .get(&peer_id)
            .map(|v| v.get() >= version)
            .unwrap_or(false)
    }

    fn update_dst_saved_peer_info_version(&self, infos: &Vec<RoutePeerInfo>) {
        for info in infos.iter() {
            self.dst_saved_peer_info_versions
                .entry(info.peer_id)
                .or_insert_with(|| AtomicVersion::new())
                .set_if_larger(info.version);
        }
    }

    fn update_dst_saved_conn_bitmap_version(&self, conn_bitmap: &RouteConnBitmap) {
        for (peer_id, version) in conn_bitmap.peer_ids.iter() {
            self.dst_saved_conn_bitmap_version
                .entry(*peer_id)
                .or_insert_with(|| AtomicVersion::new())
                .set_if_larger(*version);
        }
    }

    fn update_dst_saved_foreign_network_version(&self, foreign_network: &RouteForeignNetworkInfos) {
        for item in foreign_network.infos.iter() {
            self.dst_saved_foreign_network_versions
                .entry(item.key.clone().unwrap())
                .or_insert_with(|| AtomicVersion::new())
                .set_if_larger(item.value.as_ref().unwrap().version);
        }
    }

    fn update_initiator_flag(&self, is_initiator: bool) {
        self.we_are_initiator.store(is_initiator, Ordering::Relaxed);
        self.need_sync_initiator_info.store(true, Ordering::Relaxed);
    }

    fn update_dst_session_id(&self, session_id: SessionId) {
        if session_id != self.dst_session_id.load(Ordering::Relaxed) {
            tracing::warn!(?self, ?session_id, "session id mismatch, clear saved info.");
            self.dst_session_id.store(session_id, Ordering::Relaxed);
            self.dst_saved_conn_bitmap_version.clear();
            self.dst_saved_peer_info_versions.clear();
        }
    }

    fn short_debug_string(&self) -> String {
        format!(
            "session_dst_peer: {:?}, my_session_id: {:?}, dst_session_id: {:?}, we_are_initiator: {:?}, dst_is_initiator: {:?}, rpc_tx_count: {:?}, rpc_rx_count: {:?}, task: {:?}",
            self.dst_peer_id,
            self.my_session_id,
            self.dst_session_id,
            self.we_are_initiator,
            self.dst_is_initiator,
            self.rpc_tx_count,
            self.rpc_rx_count,
            self.task
        )
    }
}

impl Drop for SyncRouteSession {
    fn drop(&mut self) {
        tracing::debug!(?self, "drop SyncRouteSession");
    }
}

struct PeerRouteServiceImpl {
    my_peer_id: PeerId,
    my_peer_route_id: u64,
    global_ctx: ArcGlobalCtx,
    sessions: DashMap<PeerId, Arc<SyncRouteSession>>,

    interface: Mutex<Option<RouteInterfaceBox>>,

    cost_calculator: tokio::sync::Mutex<Option<RouteCostCalculator>>,
    route_table: RouteTable,
    route_table_with_cost: RouteTable,
    foreign_network_owner_map: DashMap<NetworkIdentity, Vec<PeerId>>,
    synced_route_info: SyncedRouteInfo,
    cached_local_conn_map: std::sync::Mutex<RouteConnBitmap>,
    cached_local_conn_map_version: AtomicVersion,

    last_update_my_foreign_network: AtomicCell<Option<std::time::Instant>>,

    peer_info_last_update: AtomicCell<std::time::Instant>,
}

impl Debug for PeerRouteServiceImpl {
    fn fmt(&self, f: &mut std::fmt::Formatter<'_>) -> std::fmt::Result {
        f.debug_struct("PeerRouteServiceImpl")
            .field("my_peer_id", &self.my_peer_id)
            .field("my_peer_route_id", &self.my_peer_route_id)
            .field("network", &self.global_ctx.get_network_identity())
            .field("sessions", &self.sessions)
            .field("route_table", &self.route_table)
            .field("route_table_with_cost", &self.route_table_with_cost)
            .field("synced_route_info", &self.synced_route_info)
            .field("foreign_network_owner_map", &self.foreign_network_owner_map)
            .field(
                "cached_local_conn_map",
                &self.cached_local_conn_map.lock().unwrap(),
            )
            .finish()
    }
}

impl PeerRouteServiceImpl {
    fn new(my_peer_id: PeerId, global_ctx: ArcGlobalCtx) -> Self {
        PeerRouteServiceImpl {
            my_peer_id,
            my_peer_route_id: rand::random(),
            global_ctx,
            sessions: DashMap::new(),

            interface: Mutex::new(None),

            cost_calculator: tokio::sync::Mutex::new(Some(Box::new(DefaultRouteCostCalculator))),

            route_table: RouteTable::new(),
            route_table_with_cost: RouteTable::new(),
            foreign_network_owner_map: DashMap::new(),

            synced_route_info: SyncedRouteInfo {
                peer_infos: DashMap::new(),
                raw_peer_infos: DashMap::new(),
                conn_map: DashMap::new(),
                foreign_network: DashMap::new(),
            },
            cached_local_conn_map: std::sync::Mutex::new(RouteConnBitmap::new()),
            cached_local_conn_map_version: AtomicVersion::new(),

            last_update_my_foreign_network: AtomicCell::new(None),

            peer_info_last_update: AtomicCell::new(std::time::Instant::now()),
        }
    }

    fn get_or_create_session(&self, dst_peer_id: PeerId) -> Arc<SyncRouteSession> {
        self.sessions
            .entry(dst_peer_id)
            .or_insert_with(|| Arc::new(SyncRouteSession::new(self.my_peer_id, dst_peer_id)))
            .value()
            .clone()
    }

    fn get_session(&self, dst_peer_id: PeerId) -> Option<Arc<SyncRouteSession>> {
        self.sessions.get(&dst_peer_id).map(|x| x.value().clone())
    }

    fn remove_session(&self, dst_peer_id: PeerId) {
        self.sessions.remove(&dst_peer_id);
    }

    fn list_session_peers(&self) -> Vec<PeerId> {
        self.sessions.iter().map(|x| *x.key()).collect()
    }

    async fn list_peers_from_interface<T: FromIterator<PeerId>>(&self) -> T {
        self.interface
            .lock()
            .await
            .as_ref()
            .unwrap()
            .list_peers()
            .await
            .into_iter()
            .collect()
    }

    async fn update_my_peer_info(&self) -> bool {
        if self.synced_route_info.update_my_peer_info(
            self.my_peer_id,
            self.my_peer_route_id,
            &self.global_ctx,
        ) {
            self.update_route_table_and_cached_local_conn_bitmap().await;
            return true;
        }
        false
    }

    async fn update_my_conn_info(&self) -> bool {
        let connected_peers: BTreeSet<PeerId> = self.list_peers_from_interface().await;
        let updated = self
            .synced_route_info
            .update_my_conn_info(self.my_peer_id, connected_peers);

        if updated {
            self.update_route_table_and_cached_local_conn_bitmap().await;
        }

        updated
    }

    async fn update_my_foreign_network(&self) -> bool {
        let last_time = self.last_update_my_foreign_network.load();
        if last_time.is_some()
            && last_time.unwrap().elapsed().as_secs()
                < use_global_var!(OSPF_UPDATE_MY_GLOBAL_FOREIGN_NETWORK_INTERVAL_SEC)
        {
            return false;
        }

        self.last_update_my_foreign_network
            .store(Some(std::time::Instant::now()));

        let foreign_networks = self
            .interface
            .lock()
            .await
            .as_ref()
            .unwrap()
            .list_foreign_networks()
            .await;

        let updated = self
            .synced_route_info
            .update_my_foreign_network(self.my_peer_id, foreign_networks);

        // do not need update owner map because we always filter out my peer id.

        updated
    }

    async fn update_route_table(&self) {
        let mut calc_locked = self.cost_calculator.lock().await;

        calc_locked.as_mut().unwrap().begin_update();
        self.route_table
            .build_from_synced_info(
                self.my_peer_id,
                &self.synced_route_info,
                NextHopPolicy::LeastHop,
                calc_locked.as_mut().unwrap(),
            )
            .await;

        self.route_table_with_cost
            .build_from_synced_info(
                self.my_peer_id,
                &self.synced_route_info,
                NextHopPolicy::LeastCost,
                calc_locked.as_mut().unwrap(),
            )
            .await;
        calc_locked.as_mut().unwrap().end_update();
    }

    fn update_foreign_network_owner_map(&self) {
        self.foreign_network_owner_map.clear();
        for item in self.synced_route_info.foreign_network.iter() {
            let key = item.key();
            let entry = item.value();
            if key.peer_id == self.my_peer_id
                || !self.route_table.peer_reachable(key.peer_id)
                || entry.foreign_peer_ids.is_empty()
            {
                continue;
            }
            let network_identity = NetworkIdentity {
                network_name: key.network_name.clone(),
                network_secret: None,
                network_secret_digest: Some(
                    entry
                        .network_secret_digest
                        .clone()
                        .try_into()
                        .unwrap_or_default(),
                ),
            };
            self.foreign_network_owner_map
                .entry(network_identity)
                .or_insert_with(|| Vec::new())
                .push(key.peer_id);
        }
    }

    async fn cost_calculator_need_update(&self) -> bool {
        self.cost_calculator
            .lock()
            .await
            .as_ref()
            .map(|x| x.need_update())
            .unwrap_or(false)
    }

    async fn update_route_table_and_cached_local_conn_bitmap(&self) {
        self.update_peer_info_last_update();

        // update route table first because we want to filter out unreachable peers.
        self.update_route_table().await;

        let synced_version = self.synced_route_info.version.get();

        // the conn_bitmap should contain complete list of directly connected peers.
        // use union of dst peers can preserve this property.
        let all_dst_peer_ids = self
            .synced_route_info
            .conn_map
            .iter()
            .map(|x| x.value().clone().0.into_iter())
            .flatten()
            .collect::<BTreeSet<_>>();

        let all_peer_ids = self
            .synced_route_info
            .conn_map
            .iter()
            .map(|x| (*x.key(), x.value().1.get()))
            // do not sync conn info of peers that are not reachable from any peer.
            .filter(|p| all_dst_peer_ids.contains(&p.0) || self.route_table.peer_reachable(p.0))
            .collect::<Vec<_>>();

        let mut conn_bitmap = RouteConnBitmap::new();
        conn_bitmap.bitmap = vec![0; (all_peer_ids.len() * all_peer_ids.len() + 7) / 8];
        conn_bitmap.peer_ids = all_peer_ids;

        let all_peer_ids = &conn_bitmap.peer_ids;
        for (peer_idx, (peer_id, _)) in all_peer_ids.iter().enumerate() {
            let connected = self.synced_route_info.conn_map.get(peer_id).unwrap();

            for (idx, (other_peer_id, _)) in all_peer_ids.iter().enumerate() {
                if connected.0.contains(other_peer_id) {
                    let bit_idx = peer_idx * all_peer_ids.len() + idx;
                    conn_bitmap.bitmap[bit_idx / 8] |= 1 << (bit_idx % 8);
                }
            }
        }

        let mut locked = self.cached_local_conn_map.lock().unwrap();
        if self
            .cached_local_conn_map_version
            .set_if_larger(synced_version)
        {
            *locked = conn_bitmap;
        }
    }

    fn build_route_info(&self, session: &SyncRouteSession) -> Option<Vec<RoutePeerInfo>> {
        let mut route_infos = Vec::new();
        for item in self.synced_route_info.peer_infos.iter() {
            if session
                .check_saved_peer_info_update_to_date(item.value().peer_id, item.value().version)
            {
                continue;
            }

            // do not send unreachable peer info to dst peer.
            if !self.route_table.peer_reachable(*item.key()) {
                continue;
            }

            route_infos.push(item.value().clone());
        }

        if route_infos.is_empty() {
            None
        } else {
            Some(route_infos)
        }
    }

    fn build_conn_bitmap(&self, session: &SyncRouteSession) -> Option<RouteConnBitmap> {
        let mut need_update = false;
        for (peer_id, local_version) in self.cached_local_conn_map.lock().unwrap().peer_ids.iter() {
            let peer_version = session
                .dst_saved_conn_bitmap_version
                .get(&peer_id)
                .map(|item| item.get());
            if Some(*local_version) != peer_version {
                need_update = true;
                break;
            }
        }

        if !need_update {
            return None;
        }

        Some(self.cached_local_conn_map.lock().unwrap().clone())
    }

    fn build_foreign_network_info(
        &self,
        session: &SyncRouteSession,
    ) -> Option<RouteForeignNetworkInfos> {
        let mut foreign_networks = RouteForeignNetworkInfos::default();
        for item in self.synced_route_info.foreign_network.iter() {
            if session
                .dst_saved_foreign_network_versions
                .get(&item.key())
                .map(|x| x.get() >= item.value().version)
                .unwrap_or(false)
            {
                continue;
            }

            foreign_networks
                .infos
                .push(route_foreign_network_infos::Info {
                    key: Some(item.key().clone()),
                    value: Some(item.value().clone()),
                });
        }

        if foreign_networks.infos.is_empty() {
            None
        } else {
            Some(foreign_networks)
        }
    }

    async fn update_my_infos(&self) -> bool {
        let my_peer_info_updated = self.update_my_peer_info().await;
        let my_conn_info_updated = self.update_my_conn_info().await;
        let my_foreign_network_updated = self.update_my_foreign_network().await;
        if my_conn_info_updated || my_peer_info_updated {
            self.update_foreign_network_owner_map();
        }
        if my_peer_info_updated {
            self.update_peer_info_last_update();
        }
        my_peer_info_updated || my_conn_info_updated || my_foreign_network_updated
    }

    fn build_sync_request(
        &self,
        session: &SyncRouteSession,
    ) -> (
        Option<Vec<RoutePeerInfo>>,
        Option<RouteConnBitmap>,
        Option<RouteForeignNetworkInfos>,
    ) {
        let route_infos = self.build_route_info(&session);
        let conn_bitmap = self.build_conn_bitmap(&session);
        let foreign_network = self.build_foreign_network_info(&session);

        (route_infos, conn_bitmap, foreign_network)
    }

    fn clear_expired_peer(&self) {
        let now = SystemTime::now();
        let mut to_remove = Vec::new();
        for item in self.synced_route_info.peer_infos.iter() {
            if let Ok(d) = now.duration_since(item.value().last_update.unwrap().try_into().unwrap())
            {
                if d > REMOVE_DEAD_PEER_INFO_AFTER {
                    to_remove.push(*item.key());
                }
            }
        }

        for p in to_remove.iter() {
            self.synced_route_info.remove_peer(*p);
        }

        // clear expired foreign network info
        let mut to_remove = Vec::new();
        for item in self.synced_route_info.foreign_network.iter() {
            let Some(since_last_update) = item
                .value()
                .last_update
                .and_then(|x| SystemTime::try_from(x).ok())
                .and_then(|x| now.duration_since(x).ok())
            else {
                to_remove.push(item.key().clone());
                continue;
            };

            if since_last_update > REMOVE_DEAD_PEER_INFO_AFTER {
                to_remove.push(item.key().clone());
            }
        }

        for p in to_remove.iter() {
            self.synced_route_info.foreign_network.remove(p);
        }
    }

    fn build_sync_route_raw_req(
        req: &SyncRouteInfoRequest,
        raw_peer_infos: &DashMap<PeerId, DynamicMessage>,
    ) -> DynamicMessage {
        use prost_reflect::Value;

        let mut req_dynamic_msg = DynamicMessage::new(SyncRouteInfoRequest::default().descriptor());
        req_dynamic_msg.transcode_from(req).unwrap();

        let peer_infos = req.peer_infos.as_ref().map(|x| &x.items);
        if let Some(peer_infos) = peer_infos {
            let mut peer_info_raws = Vec::new();
            for peer_info in peer_infos.iter() {
                if let Some(info) = raw_peer_infos.get(&peer_info.peer_id) {
                    peer_info_raws.push(Value::Message(info.clone()));
                } else {
                    let mut p = DynamicMessage::new(RoutePeerInfo::default().descriptor());
                    p.transcode_from(peer_info).unwrap();
                    peer_info_raws.push(Value::Message(p));
                }
            }

            let mut peer_infos = DynamicMessage::new(RoutePeerInfos::default().descriptor());
            peer_infos.set_field_by_name("items", Value::List(peer_info_raws));

            req_dynamic_msg.set_field_by_name("peer_infos", Value::Message(peer_infos));
        }

        tracing::trace!(?req_dynamic_msg, "build_sync_route_raw_req");

        req_dynamic_msg
    }

    async fn sync_route_with_peer(
        &self,
        dst_peer_id: PeerId,
        peer_rpc: Arc<PeerRpcManager>,
        sync_as_initiator: bool,
    ) -> bool {
        let Some(session) = self.get_session(dst_peer_id) else {
            // if session not exist, exit the sync loop.
            return true;
        };

        let my_peer_id = self.my_peer_id;

        let (peer_infos, conn_bitmap, foreign_network) = self.build_sync_request(&session);
        if peer_infos.is_none()
            && conn_bitmap.is_none()
            && foreign_network.is_none()
            && !session.need_sync_initiator_info.load(Ordering::Relaxed)
            && !(sync_as_initiator && session.we_are_initiator.load(Ordering::Relaxed))
        {
            return true;
        }

        tracing::debug!(?foreign_network, "sync_route request need send to peer. my_id {:?}, pper_id: {:?}, peer_infos: {:?}, conn_bitmap: {:?}, synced_route_info: {:?} session: {:?}",
                       my_peer_id, dst_peer_id, peer_infos, conn_bitmap, self.synced_route_info, session);

        session
            .need_sync_initiator_info
            .store(false, Ordering::Relaxed);

        let rpc_stub = peer_rpc
            .rpc_client()
            .scoped_client::<OspfRouteRpcClientFactory<BaseController>>(
                self.my_peer_id,
                dst_peer_id,
                self.global_ctx.get_network_name(),
            );

        let sync_route_info_req = SyncRouteInfoRequest {
            my_peer_id,
            my_session_id: session.my_session_id.load(Ordering::Relaxed),
            is_initiator: session.we_are_initiator.load(Ordering::Relaxed),
            peer_infos: peer_infos.clone().map(|x| RoutePeerInfos { items: x }),
            conn_bitmap: conn_bitmap.clone().map(Into::into),
            foreign_network_infos: foreign_network.clone(),
        };

        let mut ctrl = BaseController::default();
        ctrl.set_timeout_ms(3000);
        ctrl.set_raw_input(
            Self::build_sync_route_raw_req(
                &sync_route_info_req,
                &self.synced_route_info.raw_peer_infos,
            )
            .encode_to_vec()
            .into(),
        );
        let ret = rpc_stub
            .sync_route_info(ctrl, SyncRouteInfoRequest::default())
            .await;

        if let Err(e) = &ret {
            tracing::error!(
                ?ret,
                ?my_peer_id,
                ?dst_peer_id,
                ?e,
                "sync_route_info failed"
            );
            session
                .need_sync_initiator_info
                .store(true, Ordering::Relaxed);
        } else {
            let resp = ret.as_ref().unwrap();
            if resp.error.is_some() {
                let err = resp.error.unwrap();
                if err == Error::DuplicatePeerId as i32 {
                    if !self.global_ctx.get_feature_flags().is_public_server {
                        panic!("duplicate peer id");
                    }
                } else {
                    tracing::error!(?ret, ?my_peer_id, ?dst_peer_id, "sync_route_info failed");
                    session
                        .need_sync_initiator_info
                        .store(true, Ordering::Relaxed);
                }
            } else {
                session.rpc_tx_count.fetch_add(1, Ordering::Relaxed);

                session
                    .dst_is_initiator
                    .store(resp.is_initiator, Ordering::Relaxed);

                session.update_dst_session_id(resp.session_id);

                if let Some(peer_infos) = &peer_infos {
                    session.update_dst_saved_peer_info_version(&peer_infos);
                }

                if let Some(conn_bitmap) = &conn_bitmap {
                    session.update_dst_saved_conn_bitmap_version(&conn_bitmap);
                }

                if let Some(foreign_network) = &foreign_network {
                    session.update_dst_saved_foreign_network_version(&foreign_network);
                }
            }
        }
        return false;
    }

    fn update_peer_info_last_update(&self) {
        tracing::debug!(?self, "update_peer_info_last_update");
        self.peer_info_last_update.store(std::time::Instant::now());
    }

    fn get_peer_info_last_update(&self) -> std::time::Instant {
        self.peer_info_last_update.load()
    }
}

impl Drop for PeerRouteServiceImpl {
    fn drop(&mut self) {
        tracing::debug!(?self, "drop PeerRouteServiceImpl");
    }
}

#[derive(Clone)]
struct RouteSessionManager {
    service_impl: Weak<PeerRouteServiceImpl>,
    peer_rpc: Weak<PeerRpcManager>,

    sync_now_broadcast: tokio::sync::broadcast::Sender<()>,
}

impl Debug for RouteSessionManager {
    fn fmt(&self, f: &mut std::fmt::Formatter<'_>) -> std::fmt::Result {
        f.debug_struct("RouteSessionManager")
            .field("dump_sessions", &self.dump_sessions())
            .finish()
    }
}

fn get_raw_peer_infos(req_raw_input: &mut bytes::Bytes) -> Option<Vec<DynamicMessage>> {
    let sync_req_dynamic_msg =
        DynamicMessage::decode(SyncRouteInfoRequest::default().descriptor(), req_raw_input)
            .unwrap();

    let peer_infos = sync_req_dynamic_msg.get_field_by_name("peer_infos")?;

    let infos = peer_infos
        .as_message()?
        .get_field_by_name("items")?
        .as_list()?
        .iter()
        .map(|x| x.as_message().unwrap().clone())
        .collect();

    Some(infos)
}

#[async_trait::async_trait]
impl OspfRouteRpc for RouteSessionManager {
    type Controller = BaseController;
    async fn sync_route_info(
        &self,
        ctrl: BaseController,
        request: SyncRouteInfoRequest,
    ) -> Result<SyncRouteInfoResponse, rpc_types::error::Error> {
        let from_peer_id = request.my_peer_id;
        let from_session_id = request.my_session_id;
        let is_initiator = request.is_initiator;
        let peer_infos = request.peer_infos.map(|x| x.items);
        let conn_bitmap = request.conn_bitmap.map(Into::into);
        let foreign_network = request.foreign_network_infos;
        let raw_peer_infos = if peer_infos.is_some() {
            let r = get_raw_peer_infos(&mut ctrl.get_raw_input().unwrap()).unwrap();
            assert_eq!(r.len(), peer_infos.as_ref().unwrap().len());
            Some(r)
        } else {
            None
        };

        let ret = self
            .do_sync_route_info(
                from_peer_id,
                from_session_id,
                is_initiator,
                peer_infos,
                raw_peer_infos,
                conn_bitmap,
                foreign_network,
            )
            .await;

        Ok(match ret {
            Ok(v) => v,
            Err(e) => {
                let mut resp = SyncRouteInfoResponse::default();
                resp.error = Some(e as i32);
                resp
            }
        })
    }
}

impl RouteSessionManager {
    fn new(service_impl: Arc<PeerRouteServiceImpl>, peer_rpc: Arc<PeerRpcManager>) -> Self {
        RouteSessionManager {
            service_impl: Arc::downgrade(&service_impl),
            peer_rpc: Arc::downgrade(&peer_rpc),

            sync_now_broadcast: tokio::sync::broadcast::channel(100).0,
        }
    }

    async fn session_task(
        peer_rpc: Weak<PeerRpcManager>,
        service_impl: Weak<PeerRouteServiceImpl>,
        dst_peer_id: PeerId,
        mut sync_now: tokio::sync::broadcast::Receiver<()>,
    ) {
        let mut last_sync = Instant::now();
        loop {
            loop {
                let Some(service_impl) = service_impl.clone().upgrade() else {
                    return;
                };

                let Some(peer_rpc) = peer_rpc.clone().upgrade() else {
                    return;
                };

                // if we are initiator, we should ensure the dst has the session.
                let sync_as_initiator = if last_sync.elapsed().as_secs() > 10 {
                    last_sync = Instant::now();
                    true
                } else {
                    false
                };

                if service_impl
                    .sync_route_with_peer(dst_peer_id, peer_rpc.clone(), sync_as_initiator)
                    .await
                {
                    break;
                }

                drop(service_impl);
                drop(peer_rpc);

                tokio::time::sleep(Duration::from_millis(50)).await;
            }

            sync_now = sync_now.resubscribe();

            select! {
                _ = tokio::time::sleep(Duration::from_secs(1)) => {}
                ret = sync_now.recv() => match ret {
                    Err(e) => {
                        tracing::debug!(?e, "session_task sync_now recv failed, ospf route may exit");
                        break;
                    },
                    _ => {}
                }
            }
        }
    }

    fn stop_session(&self, peer_id: PeerId) -> Result<(), Error> {
        tracing::warn!(?peer_id, "stop ospf sync session");
        let Some(service_impl) = self.service_impl.upgrade() else {
            return Err(Error::Stopped);
        };
        service_impl.remove_session(peer_id);
        Ok(())
    }

    fn start_session_task(&self, session: &SyncRouteSession) {
        if !session.task.is_running() {
            session.task.set_task(tokio::spawn(Self::session_task(
                self.peer_rpc.clone(),
                self.service_impl.clone(),
                session.dst_peer_id,
                self.sync_now_broadcast.subscribe(),
            )));
        }
    }

    fn get_or_start_session(&self, peer_id: PeerId) -> Result<Arc<SyncRouteSession>, Error> {
        let Some(service_impl) = self.service_impl.upgrade() else {
            return Err(Error::Stopped);
        };

        tracing::info!(?service_impl.my_peer_id, ?peer_id, "start ospf sync session");

        let session = service_impl.get_or_create_session(peer_id);
        self.start_session_task(&session);
        Ok(session)
    }

    async fn maintain_sessions(&self, service_impl: Arc<PeerRouteServiceImpl>) -> bool {
        let mut cur_dst_peer_id_to_initiate = None;
        let mut next_sleep_ms = 0;
        loop {
            let mut recv = self.sync_now_broadcast.subscribe();
            select! {
                _ = tokio::time::sleep(Duration::from_millis(next_sleep_ms)) => {}
                _ = recv.recv() => {}
            }
            // 当前所有有连接的peers，包括外部网络和本地网络
            let mut peers = service_impl.list_peers_from_interface::<Vec<_>>().await;
            peers.sort();

            // 当前有session的peers
            let session_peers = self.list_session_peers();
            for peer_id in session_peers.iter() {
                if !peers.contains(peer_id) {
                    // 如果是当前的cur_dst_peer_id_to_initiate挂掉了，则重新选择
                    if Some(*peer_id) == cur_dst_peer_id_to_initiate {
                        cur_dst_peer_id_to_initiate = None;
                    }
                    let _ = self.stop_session(*peer_id);
                }
            }

            // find peer_ids that are not initiators. 找到所有我们主动发起的session或者还没有session的peers
            let initiator_candidates = peers
                .iter()
                .filter(|x| {
                    let Some(session) = service_impl.get_session(**x) else {
                        return true;
                    };
                    !session.dst_is_initiator.load(Ordering::Relaxed)
                })
                .map(|x| *x)
                .collect::<Vec<_>>();

            if initiator_candidates.is_empty() {
                next_sleep_ms = 1000;
                continue;
            }
            // 找到符合要求的 new_initiator_dst
            let mut new_initiator_dst = None;
            // if any peer has NoPAT or OpenInternet stun type, we should use it.
            for peer_id in initiator_candidates.iter() {
                let Some(nat_type) = service_impl.route_table.get_nat_type(*peer_id) else {
                    continue;
                };
                if nat_type == NatType::NoPat || nat_type == NatType::OpenInternet {
                    new_initiator_dst = Some(*peer_id);
                    break;
                }
            }
            if new_initiator_dst.is_none() {
                new_initiator_dst = Some(*initiator_candidates.first().unwrap());
            }
            // 判断是否需要更新initiator
            if new_initiator_dst != cur_dst_peer_id_to_initiate {
                tracing::warn!(
                    "new_initiator: {:?}, prev: {:?}, my_id: {:?}",
                    new_initiator_dst,
                    cur_dst_peer_id_to_initiate,
                    service_impl.my_peer_id
                );
                // update initiator flag for previous session
                if let Some(cur_peer_id_to_initiate) = cur_dst_peer_id_to_initiate {
                    if let Some(session) = service_impl.get_session(cur_peer_id_to_initiate) {
                        session.update_initiator_flag(false);
                    }
                }

                cur_dst_peer_id_to_initiate = new_initiator_dst;
                // update initiator flag for new session
                let Ok(session) = self.get_or_start_session(new_initiator_dst.unwrap()) else {
                    tracing::warn!("get_or_start_session failed");
                    continue;
                };
                session.update_initiator_flag(true);
            }

            // clear sessions that are neither dst_initiator or we_are_initiator.
            for peer_id in session_peers.iter() {
                if let Some(session) = service_impl.get_session(*peer_id) {
                    if (session.dst_is_initiator.load(Ordering::Relaxed)
                        || session.we_are_initiator.load(Ordering::Relaxed)
                        || session.need_sync_initiator_info.load(Ordering::Relaxed))
                        && session.task.is_running()
                    {
                        continue;
                    }
                    let _ = self.stop_session(*peer_id);
                }
            }

            next_sleep_ms = 1000;
        }
    }

    fn list_session_peers(&self) -> Vec<PeerId> {
        let Some(service_impl) = self.service_impl.upgrade() else {
            return vec![];
        };

        service_impl.list_session_peers()
    }

    fn dump_sessions(&self) -> Result<String, Error> {
        let Some(service_impl) = self.service_impl.upgrade() else {
            return Err(Error::Stopped);
        };

        let mut ret = format!("my_peer_id: {:?}\n", service_impl.my_peer_id);
        for item in service_impl.sessions.iter() {
            ret += format!(
                "    session: {}, {}\n",
                item.key(),
                item.value().short_debug_string()
            )
            .as_str();
        }

        Ok(ret.to_string())
    }

    fn sync_now(&self, reason: &str) {
        let ret = self.sync_now_broadcast.send(());
        tracing::debug!(?ret, ?reason, "sync_now_broadcast.send");
    }

    async fn do_sync_route_info(
        &self,
        from_peer_id: PeerId,
        from_session_id: SessionId,
        is_initiator: bool,
        peer_infos: Option<Vec<RoutePeerInfo>>,
        raw_peer_infos: Option<Vec<DynamicMessage>>,
        conn_bitmap: Option<RouteConnBitmap>,
        foreign_network: Option<RouteForeignNetworkInfos>,
    ) -> Result<SyncRouteInfoResponse, Error> {
        let Some(service_impl) = self.service_impl.upgrade() else {
            return Err(Error::Stopped);
        };

        let my_peer_id = service_impl.my_peer_id;
        let session = self.get_or_start_session(from_peer_id)?;

        session.rpc_rx_count.fetch_add(1, Ordering::Relaxed);

        session.update_dst_session_id(from_session_id);

        let mut need_update_route_table = false;

        if let Some(peer_infos) = &peer_infos {
            service_impl.synced_route_info.update_peer_infos(
                my_peer_id,
                service_impl.my_peer_route_id,
                from_peer_id,
                peer_infos,
                raw_peer_infos.as_ref().unwrap(),
            )?;
            session.update_dst_saved_peer_info_version(peer_infos);
            need_update_route_table = true;
        }

        if let Some(conn_bitmap) = &conn_bitmap {
            service_impl.synced_route_info.update_conn_map(&conn_bitmap);
            session.update_dst_saved_conn_bitmap_version(conn_bitmap);
            need_update_route_table = true;
        }

        if need_update_route_table {
            service_impl
                .update_route_table_and_cached_local_conn_bitmap()
                .await;
        }

        if let Some(foreign_network) = &foreign_network {
            service_impl
                .synced_route_info
                .update_foreign_network(&foreign_network);
            session.update_dst_saved_foreign_network_version(foreign_network);
        }

        if need_update_route_table || foreign_network.is_some() {
            service_impl.update_foreign_network_owner_map();
        }

        tracing::debug!(
            "handling sync_route_info rpc: from_peer_id: {:?}, is_initiator: {:?}, peer_infos: {:?}, conn_bitmap: {:?}, synced_route_info: {:?} session: {:?}, new_route_table: {:?}",
            from_peer_id, is_initiator, peer_infos, conn_bitmap, service_impl.synced_route_info, session, service_impl.route_table);

        session
            .dst_is_initiator
            .store(is_initiator, Ordering::Relaxed);
        let is_initiator = session.we_are_initiator.load(Ordering::Relaxed);
        let session_id = session.my_session_id.load(Ordering::Relaxed);

        self.sync_now("sync_route_info");

        Ok(SyncRouteInfoResponse {
            is_initiator,
            session_id,
            error: None,
        })
    }
}

pub struct PeerRoute {
    my_peer_id: PeerId,
    global_ctx: ArcGlobalCtx,
    peer_rpc: Weak<PeerRpcManager>,

    service_impl: Arc<PeerRouteServiceImpl>,
    session_mgr: RouteSessionManager,

    tasks: std::sync::Mutex<JoinSet<()>>,
}

impl Debug for PeerRoute {
    fn fmt(&self, f: &mut std::fmt::Formatter<'_>) -> std::fmt::Result {
        f.debug_struct("PeerRoute")
            .field("my_peer_id", &self.my_peer_id)
            .field("service_impl", &self.service_impl)
            .field("session_mgr", &self.session_mgr)
            .finish()
    }
}

impl PeerRoute {
    pub fn new(
        my_peer_id: PeerId,
        global_ctx: ArcGlobalCtx,
        peer_rpc: Arc<PeerRpcManager>,
    ) -> Arc<Self> {
        let service_impl = Arc::new(PeerRouteServiceImpl::new(my_peer_id, global_ctx.clone()));
        let session_mgr = RouteSessionManager::new(service_impl.clone(), peer_rpc.clone());

        Arc::new(PeerRoute {
            my_peer_id,
            global_ctx: global_ctx.clone(),
            peer_rpc: Arc::downgrade(&peer_rpc),

            service_impl,
            session_mgr,

            tasks: std::sync::Mutex::new(JoinSet::new()),
        })
    }

    async fn clear_expired_peer(service_impl: Arc<PeerRouteServiceImpl>) {
        loop {
            tokio::time::sleep(Duration::from_secs(60)).await;
            service_impl.clear_expired_peer();
            // TODO: use debug log level for this.
            tracing::debug!(?service_impl, "clear_expired_peer");
        }
    }

    #[tracing::instrument(skip(session_mgr))]
    async fn maintain_session_tasks(
        session_mgr: RouteSessionManager,
        service_impl: Arc<PeerRouteServiceImpl>,
    ) {
        session_mgr.maintain_sessions(service_impl).await;
    }

    #[tracing::instrument(skip(session_mgr))]
    async fn update_my_peer_info_routine(
        service_impl: Arc<PeerRouteServiceImpl>,
        session_mgr: RouteSessionManager,
    ) {
        let mut global_event_receiver = service_impl.global_ctx.subscribe();
        loop {
            if service_impl.update_my_infos().await {
                session_mgr.sync_now("update_my_infos");
            }

            if service_impl.cost_calculator_need_update().await {
                tracing::debug!("cost_calculator_need_update");
                service_impl.update_route_table().await;
            }

            select! {
                ev = global_event_receiver.recv() => {
                    tracing::info!(?ev, "global event received in update_my_peer_info_routine");
                }
                _ = tokio::time::sleep(Duration::from_secs(1)) => {}
            }
        }
    }

    async fn start(&self) {
        let Some(peer_rpc) = self.peer_rpc.upgrade() else {
            return;
        };

        // make sure my_peer_id is in the peer_infos.
        self.service_impl.update_my_infos().await;

        peer_rpc.rpc_server().registry().register(
            OspfRouteRpcServer::new(self.session_mgr.clone()),
            &self.global_ctx.get_network_name(),
        );

        self.tasks
            .lock()
            .unwrap()
            .spawn(Self::update_my_peer_info_routine(
                self.service_impl.clone(),
                self.session_mgr.clone(),
            ));

        self.tasks
            .lock()
            .unwrap()
            .spawn(Self::maintain_session_tasks(
                self.session_mgr.clone(),
                self.service_impl.clone(),
            ));

        self.tasks
            .lock()
            .unwrap()
            .spawn(Self::clear_expired_peer(self.service_impl.clone()));
    }
}

impl Drop for PeerRoute {
    fn drop(&mut self) {
        tracing::debug!(
            self.my_peer_id,
            network = ?self.global_ctx.get_network_identity(),
            service = ?self.service_impl,
            "PeerRoute drop"
        );

        let Some(peer_rpc) = self.peer_rpc.upgrade() else {
            return;
        };

        peer_rpc.rpc_server().registry().unregister(
            OspfRouteRpcServer::new(self.session_mgr.clone()),
            &self.global_ctx.get_network_name(),
        );
    }
}

#[async_trait::async_trait]
impl Route for PeerRoute {
    async fn open(&self, interface: RouteInterfaceBox) -> Result<u8, ()> {
        *self.service_impl.interface.lock().await = Some(interface);
        self.start().await;
        Ok(1)
    }

    async fn close(&self) {}

    async fn get_next_hop(&self, dst_peer_id: PeerId) -> Option<PeerId> {
        let route_table = &self.service_impl.route_table;
        route_table
            .get_next_hop(dst_peer_id)
            .map(|x| x.next_hop_peer_id)
    }

    async fn get_next_hop_with_policy(
        &self,
        dst_peer_id: PeerId,
        policy: NextHopPolicy,
    ) -> Option<PeerId> {
        let route_table = if matches!(policy, NextHopPolicy::LeastCost) {
            &self.service_impl.route_table_with_cost
        } else {
            &self.service_impl.route_table
        };
        route_table
            .get_next_hop(dst_peer_id)
            .map(|x| x.next_hop_peer_id)
    }

    async fn list_routes(&self) -> Vec<crate::proto::cli::Route> {
        let route_table = &self.service_impl.route_table;
        let route_table_with_cost = &self.service_impl.route_table_with_cost;
        let mut routes = Vec::new();
        for item in route_table.peer_infos.iter() {
            if *item.key() == self.my_peer_id {
                continue;
            }
            let Some(next_hop_peer) = route_table.get_next_hop(*item.key()) else {
                continue;
            };
            let next_hop_peer_latency_first = route_table_with_cost.get_next_hop(*item.key());
            let mut route: crate::proto::cli::Route = item.value().clone().into();
            route.next_hop_peer_id = next_hop_peer.next_hop_peer_id;
            route.cost = (next_hop_peer.path_len - 1) as i32;
            route.path_latency = next_hop_peer.path_latency;

            route.next_hop_peer_id_latency_first =
                next_hop_peer_latency_first.map(|x| x.next_hop_peer_id);
            route.cost_latency_first = next_hop_peer_latency_first.map(|x| x.path_latency);
            route.path_latency_latency_first = next_hop_peer_latency_first.map(|x| x.path_latency);

            route.feature_flag = item.feature_flag.clone();

            routes.push(route);
        }
        routes
    }

    async fn get_peer_id_by_ipv4(&self, ipv4_addr: &Ipv4Addr) -> Option<PeerId> {
        let route_table = &self.service_impl.route_table;
        if let Some(peer_id) = route_table.ipv4_peer_id_map.get(ipv4_addr) {
            return Some(*peer_id);
        }

        if let Some(peer_id) = route_table.get_peer_id_for_proxy(ipv4_addr) {
            return Some(peer_id);
        }

        tracing::debug!(?ipv4_addr, "no peer id for ipv4");
        None
    }

    async fn set_route_cost_fn(&self, _cost_fn: RouteCostCalculator) {
        *self.service_impl.cost_calculator.lock().await = Some(_cost_fn);
        self.service_impl.update_route_table().await;
    }

    async fn dump(&self) -> String {
        format!("{:#?}", self)
    }

    async fn list_foreign_network_info(&self) -> RouteForeignNetworkInfos {
        let route_table = &self.service_impl.route_table;
        let mut foreign_networks = RouteForeignNetworkInfos::default();
        for item in self
            .service_impl
            .synced_route_info
            .foreign_network
            .iter()
            .filter(|x| !x.value().foreign_peer_ids.is_empty())
            .filter(|x| route_table.peer_reachable(x.key().peer_id))
        {
            foreign_networks
                .infos
                .push(route_foreign_network_infos::Info {
                    key: Some(item.key().clone()),
                    value: Some(item.value().clone()),
                });
        }
        foreign_networks
    }

    async fn list_peers_own_foreign_network(
        &self,
        network_identity: &NetworkIdentity,
    ) -> Vec<PeerId> {
        self.service_impl
            .foreign_network_owner_map
            .get(network_identity)
            .map(|x| x.clone())
            .unwrap_or_default()
    }

    async fn get_feature_flag(&self, peer_id: PeerId) -> Option<PeerFeatureFlag> {
        self.service_impl
            .route_table
            .peer_infos
            .get(&peer_id)
            .and_then(|x| x.feature_flag.clone())
    }

    async fn get_peer_info_last_update_time(&self) -> Instant {
        self.service_impl.get_peer_info_last_update()
    }
}

impl PeerPacketFilter for Arc<PeerRoute> {}

#[cfg(test)]
mod tests {
    use std::{
        collections::BTreeSet,
        sync::{atomic::Ordering, Arc},
        time::Duration,
    };

    use dashmap::DashMap;
    use prost_reflect::{DynamicMessage, ReflectMessage};

    use crate::{
        common::{global_ctx::tests::get_mock_global_ctx, PeerId},
        connector::udp_hole_punch::tests::replace_stun_info_collector,
        peers::{
            create_packet_recv_chan,
            peer_manager::{PeerManager, RouteAlgoType},
            peer_ospf_route::PeerRouteServiceImpl,
            route_trait::{NextHopPolicy, Route, RouteCostCalculatorInterface},
            tests::connect_peer_manager,
        },
        proto::{
            common::NatType,
            peer_rpc::{RoutePeerInfo, RoutePeerInfos, SyncRouteInfoRequest},
        },
        tunnel::common::tests::wait_for_condition,
    };
    use prost::Message;

    use super::PeerRoute;

    async fn create_mock_route(peer_mgr: Arc<PeerManager>) -> Arc<PeerRoute> {
        let peer_route = PeerRoute::new(
            peer_mgr.my_peer_id(),
            peer_mgr.get_global_ctx(),
            peer_mgr.get_peer_rpc_mgr(),
        );
        peer_mgr.add_route(peer_route.clone()).await;
        peer_route
    }

    fn get_rpc_counter(route: &Arc<PeerRoute>, peer_id: PeerId) -> (u32, u32) {
        let session = route.service_impl.get_session(peer_id).unwrap();
        (
            session.rpc_tx_count.load(Ordering::Relaxed),
            session.rpc_rx_count.load(Ordering::Relaxed),
        )
    }

    fn get_is_initiator(route: &Arc<PeerRoute>, peer_id: PeerId) -> (bool, bool) {
        let session = route.service_impl.get_session(peer_id).unwrap();
        (
            session.we_are_initiator.load(Ordering::Relaxed),
            session.dst_is_initiator.load(Ordering::Relaxed),
        )
    }

    async fn create_mock_pmgr() -> Arc<PeerManager> {
        let (s, _r) = create_packet_recv_chan();
        let peer_mgr = Arc::new(PeerManager::new(
            RouteAlgoType::None,
            get_mock_global_ctx(),
            s,
        ));
        replace_stun_info_collector(peer_mgr.clone(), NatType::Unknown);
        peer_mgr.run().await.unwrap();
        peer_mgr
    }

    fn check_rpc_counter(route: &Arc<PeerRoute>, peer_id: PeerId, max_tx: u32, max_rx: u32) {
        let (tx1, rx1) = get_rpc_counter(route, peer_id);
        assert!(tx1 <= max_tx);
        assert!(rx1 <= max_rx);
    }

    #[tokio::test]
    async fn ospf_route_2node() {
        let p_a = create_mock_pmgr().await;
        let p_b = create_mock_pmgr().await;
        connect_peer_manager(p_a.clone(), p_b.clone()).await;

        let r_a = create_mock_route(p_a.clone()).await;
        let r_b = create_mock_route(p_b.clone()).await;

        for r in vec![r_a.clone(), r_b.clone()].iter() {
            wait_for_condition(
                || async { r.list_routes().await.len() == 1 },
                Duration::from_secs(5),
            )
            .await;
        }

        tokio::time::sleep(Duration::from_secs(3)).await;

        assert_eq!(2, r_a.service_impl.synced_route_info.peer_infos.len());
        assert_eq!(2, r_b.service_impl.synced_route_info.peer_infos.len());

        for s in r_a.service_impl.sessions.iter() {
            assert!(s.value().task.is_running());
        }

        assert_eq!(
            r_a.service_impl
                .synced_route_info
                .peer_infos
                .get(&p_a.my_peer_id())
                .unwrap()
                .version,
            r_a.service_impl
                .get_session(p_b.my_peer_id())
                .unwrap()
                .dst_saved_peer_info_versions
                .get(&p_a.my_peer_id())
                .unwrap()
                .value()
                .0
                .load(Ordering::Relaxed)
        );

        assert_eq!((1, 1), get_rpc_counter(&r_a, p_b.my_peer_id()));
        assert_eq!((1, 1), get_rpc_counter(&r_b, p_a.my_peer_id()));

        let i_a = get_is_initiator(&r_a, p_b.my_peer_id());
        let i_b = get_is_initiator(&r_b, p_a.my_peer_id());
        assert_eq!(i_a.0, i_b.1);
        assert_eq!(i_b.0, i_a.1);

        drop(r_b);
        drop(p_b);

        wait_for_condition(
            || async { r_a.list_routes().await.len() == 0 },
            Duration::from_secs(5),
        )
        .await;

        wait_for_condition(
            || async { r_a.service_impl.sessions.is_empty() },
            Duration::from_secs(5),
        )
        .await;
    }

    #[tokio::test]
    async fn ospf_route_multi_node() {
        let p_a = create_mock_pmgr().await;
        let p_b = create_mock_pmgr().await;
        let p_c = create_mock_pmgr().await;
        connect_peer_manager(p_a.clone(), p_b.clone()).await;
        connect_peer_manager(p_c.clone(), p_b.clone()).await;

        let r_a = create_mock_route(p_a.clone()).await;
        let r_b = create_mock_route(p_b.clone()).await;
        let r_c = create_mock_route(p_c.clone()).await;

        for r in vec![r_a.clone(), r_b.clone(), r_c.clone()].iter() {
            wait_for_condition(
                || async { r.service_impl.synced_route_info.peer_infos.len() == 3 },
                Duration::from_secs(5),
            )
            .await;
        }

        connect_peer_manager(p_a.clone(), p_c.clone()).await;
        // for full-connected 3 nodes, the sessions between them may be a cycle or a line
        wait_for_condition(
            || async {
                let mut lens = vec![
                    r_a.service_impl.sessions.len(),
                    r_b.service_impl.sessions.len(),
                    r_c.service_impl.sessions.len(),
                ];
                lens.sort();

                lens == vec![1, 1, 2] || lens == vec![2, 2, 2]
            },
            Duration::from_secs(3),
        )
        .await;

        let p_d = create_mock_pmgr().await;
        let r_d = create_mock_route(p_d.clone()).await;
        connect_peer_manager(p_d.clone(), p_a.clone()).await;
        connect_peer_manager(p_d.clone(), p_b.clone()).await;
        connect_peer_manager(p_d.clone(), p_c.clone()).await;

        // find the smallest peer_id, which should be a center node
        let mut all_route = vec![r_a.clone(), r_b.clone(), r_c.clone(), r_d.clone()];
        all_route.sort_by(|a, b| a.my_peer_id.cmp(&b.my_peer_id));
        let mut all_peer_mgr = vec![p_a.clone(), p_b.clone(), p_c.clone(), p_d.clone()];
        all_peer_mgr.sort_by(|a, b| a.my_peer_id().cmp(&b.my_peer_id()));

        wait_for_condition(
            || async { all_route[0].service_impl.sessions.len() == 3 },
            Duration::from_secs(3),
        )
        .await;

        for r in all_route.iter() {
            println!("session: {}", r.session_mgr.dump_sessions().unwrap());
        }

        let p_e = create_mock_pmgr().await;
        let r_e = create_mock_route(p_e.clone()).await;
        let last_p = all_peer_mgr.last().unwrap();
        connect_peer_manager(p_e.clone(), last_p.clone()).await;

        wait_for_condition(
            || async { r_e.session_mgr.list_session_peers().len() == 1 },
            Duration::from_secs(3),
        )
        .await;

        for s in r_e.service_impl.sessions.iter() {
            assert!(s.value().task.is_running());
        }

        tokio::time::sleep(Duration::from_secs(2)).await;

        check_rpc_counter(&r_e, last_p.my_peer_id(), 2, 2);

        for r in all_route.iter() {
            if r.my_peer_id != last_p.my_peer_id() {
                wait_for_condition(
                    || async {
                        r.get_next_hop(p_e.my_peer_id()).await == Some(last_p.my_peer_id())
                    },
                    Duration::from_secs(3),
                )
                .await;
            } else {
                wait_for_condition(
                    || async { r.get_next_hop(p_e.my_peer_id()).await == Some(p_e.my_peer_id()) },
                    Duration::from_secs(3),
                )
                .await;
            }
        }
    }

    async fn check_route_sanity(p: &Arc<PeerRoute>, routable_peers: Vec<Arc<PeerManager>>) {
        let synced_info = &p.service_impl.synced_route_info;
        for routable_peer in routable_peers.iter() {
            // check conn map
            let conns = synced_info
                .conn_map
                .get(&routable_peer.my_peer_id())
                .unwrap();

            assert_eq!(
                conns.0,
                routable_peer
                    .get_peer_map()
                    .list_peers()
                    .into_iter()
                    .collect::<BTreeSet<PeerId>>()
            );

            // check peer infos
            let peer_info = synced_info
                .peer_infos
                .get(&routable_peer.my_peer_id())
                .unwrap();
            assert_eq!(peer_info.peer_id, routable_peer.my_peer_id());
        }
    }

    async fn print_routes(peers: Vec<Arc<PeerRoute>>) {
        for p in peers.iter() {
            println!("p:{:?}, route: {:#?}", p.my_peer_id, p.list_routes().await);
        }
    }

    #[tokio::test]
    async fn ospf_route_3node_disconnect() {
        let p_a = create_mock_pmgr().await;
        let p_b = create_mock_pmgr().await;
        let p_c = create_mock_pmgr().await;
        connect_peer_manager(p_a.clone(), p_b.clone()).await;
        connect_peer_manager(p_c.clone(), p_b.clone()).await;

        let mgrs = vec![p_a.clone(), p_b.clone(), p_c.clone()];

        let r_a = create_mock_route(p_a.clone()).await;
        let r_b = create_mock_route(p_b.clone()).await;
        let r_c = create_mock_route(p_c.clone()).await;

        for r in vec![r_a.clone(), r_b.clone(), r_c.clone()].iter() {
            wait_for_condition(
                || async { r.service_impl.synced_route_info.peer_infos.len() == 3 },
                Duration::from_secs(5),
            )
            .await;
        }

        tokio::time::sleep(tokio::time::Duration::from_secs(1)).await;
        print_routes(vec![r_a.clone(), r_b.clone(), r_c.clone()]).await;
        check_route_sanity(&r_a, mgrs.clone()).await;
        check_route_sanity(&r_b, mgrs.clone()).await;
        check_route_sanity(&r_c, mgrs.clone()).await;

        assert_eq!(2, r_a.list_routes().await.len());

        drop(mgrs);
        drop(r_c);
        drop(p_c);

        for r in vec![r_a.clone(), r_b.clone()].iter() {
            wait_for_condition(
                || async { r.list_routes().await.len() == 1 },
                Duration::from_secs(5),
            )
            .await;
        }
    }

    #[tokio::test]
    async fn peer_reconnect() {
        let p_a = create_mock_pmgr().await;
        let p_b = create_mock_pmgr().await;
        let r_a = create_mock_route(p_a.clone()).await;
        let r_b = create_mock_route(p_b.clone()).await;

        connect_peer_manager(p_a.clone(), p_b.clone()).await;

        wait_for_condition(
            || async { r_a.list_routes().await.len() == 1 },
            Duration::from_secs(5),
        )
        .await;

        assert_eq!(1, r_b.list_routes().await.len());

        check_rpc_counter(&r_a, p_b.my_peer_id(), 2, 2);

        p_a.get_peer_map().close_peer(p_b.my_peer_id()).unwrap();
        wait_for_condition(
            || async { r_a.list_routes().await.len() == 0 },
            Duration::from_secs(5),
        )
        .await;

        // reconnect
        connect_peer_manager(p_a.clone(), p_b.clone()).await;
        wait_for_condition(
            || async { r_a.list_routes().await.len() == 1 },
            Duration::from_secs(5),
        )
        .await;

        // wait session init
        tokio::time::sleep(Duration::from_secs(1)).await;

        println!("session: {:?}", r_a.session_mgr.dump_sessions());
        check_rpc_counter(&r_a, p_b.my_peer_id(), 2, 2);
    }

    #[tokio::test]
    async fn test_cost_calculator() {
        let p_a = create_mock_pmgr().await;
        let p_b = create_mock_pmgr().await;
        let p_c = create_mock_pmgr().await;
        let p_d = create_mock_pmgr().await;
        connect_peer_manager(p_a.clone(), p_b.clone()).await;
        connect_peer_manager(p_a.clone(), p_c.clone()).await;
        connect_peer_manager(p_d.clone(), p_b.clone()).await;
        connect_peer_manager(p_d.clone(), p_c.clone()).await;
        connect_peer_manager(p_b.clone(), p_c.clone()).await;

        let _r_a = create_mock_route(p_a.clone()).await;
        let _r_b = create_mock_route(p_b.clone()).await;
        let _r_c = create_mock_route(p_c.clone()).await;
        let r_d = create_mock_route(p_d.clone()).await;

        // in normal mode, packet from p_c should directly forward to p_a
        wait_for_condition(
            || async { r_d.get_next_hop(p_a.my_peer_id()).await != None },
            Duration::from_secs(5),
        )
        .await;

        struct TestCostCalculator {
            p_a_peer_id: PeerId,
            p_b_peer_id: PeerId,
            p_c_peer_id: PeerId,
            p_d_peer_id: PeerId,
        }

        impl RouteCostCalculatorInterface for TestCostCalculator {
            fn calculate_cost(&self, src: PeerId, dst: PeerId) -> i32 {
                if src == self.p_d_peer_id && dst == self.p_b_peer_id {
                    return 100;
                }

                if src == self.p_d_peer_id && dst == self.p_c_peer_id {
                    return 1;
                }

                if src == self.p_c_peer_id && dst == self.p_a_peer_id {
                    return 101;
                }

                if src == self.p_b_peer_id && dst == self.p_a_peer_id {
                    return 1;
                }

                if src == self.p_c_peer_id && dst == self.p_b_peer_id {
                    return 2;
                }

                1
            }
        }

        r_d.set_route_cost_fn(Box::new(TestCostCalculator {
            p_a_peer_id: p_a.my_peer_id(),
            p_b_peer_id: p_b.my_peer_id(),
            p_c_peer_id: p_c.my_peer_id(),
            p_d_peer_id: p_d.my_peer_id(),
        }))
        .await;

        // after set cost, packet from p_c should forward to p_b first
        wait_for_condition(
            || async {
                r_d.get_next_hop_with_policy(p_a.my_peer_id(), NextHopPolicy::LeastCost)
                    .await
                    == Some(p_c.my_peer_id())
            },
            Duration::from_secs(5),
        )
        .await;

        wait_for_condition(
            || async {
                r_d.get_next_hop_with_policy(p_a.my_peer_id(), NextHopPolicy::LeastHop)
                    .await
                    == Some(p_b.my_peer_id())
            },
            Duration::from_secs(5),
        )
        .await;
    }

    #[tokio::test]
    async fn test_raw_peer_info() {
        let mut req = SyncRouteInfoRequest::default();
        let raw_info_map: DashMap<PeerId, DynamicMessage> = DashMap::new();

        req.peer_infos = Some(RoutePeerInfos {
            items: vec![RoutePeerInfo {
                peer_id: 1,
                ..Default::default()
            }],
        });

        let mut raw_req = DynamicMessage::new(RoutePeerInfo::default().descriptor());
        raw_req
            .transcode_from(&req.peer_infos.as_ref().unwrap().items[0])
            .unwrap();
        raw_info_map.insert(1, raw_req);

        let out = PeerRouteServiceImpl::build_sync_route_raw_req(&req, &raw_info_map);

        let out_bytes = out.encode_to_vec();

        let req2 = SyncRouteInfoRequest::decode(out_bytes.as_slice()).unwrap();

        assert_eq!(req, req2);
    }

    #[tokio::test]
    async fn test_spfa_backtrack_algorithm() {
        use petgraph::algo::spfa;
        use petgraph::{graph::NodeIndex, Graph};

        // 创建与 petgraph 文档示例相同的图
        // Graph represented with the weight of each edge.
        //
        //     3       1
        // a ----- b ----- c
        // | 2     | 7     |
        // d       f       | -4
        // | -1    | 1     |
        // \------ e ------/

        let mut graph: Graph<u32, i32, petgraph::Directed> = Graph::new();
        let a = graph.add_node(0); // node a, peer_id = 0
        let b = graph.add_node(1); // node b, peer_id = 1
        let c = graph.add_node(2); // node c, peer_id = 2
        let d = graph.add_node(3); // node d, peer_id = 3
        let e = graph.add_node(4); // node e, peer_id = 4
        let f = graph.add_node(5); // node f, peer_id = 5

        graph.extend_with_edges(&[
            (a, b, 3),  // a -> b, cost = 3
            (a, d, 2),  // a -> d, cost = 2
            (b, c, 1),  // b -> c, cost = 1
            (b, f, 7),  // b -> f, cost = 7
            (c, e, -4), // c -> e, cost = -4
            (d, e, -1), // d -> e, cost = -1
            (e, f, 1),  // e -> f, cost = 1
        ]);

        // 运行 SPFA 算法，从节点 a 开始
        let spfa_result = spfa(&graph, a, |edge| *edge.weight());
        assert!(spfa_result.is_ok());
        let spfa_path = spfa_result.unwrap();

        // 先打印实际的 SPFA 结果以了解算法输出
        println!("SPFA 距离结果: {:?}", spfa_path.distances);
        println!("SPFA 前驱结果: {:?}", spfa_path.predecessors);

        // 验证距离结果（实际运行得到的结果）
        assert_eq!(spfa_path.distances, vec![0, 3, 4, 2, 0, 1]);

        // 测试我们的回溯算法
        let my_node_idx = a;

        let get_next_node_to = |node_idx: NodeIndex| -> Option<(i32, NodeIndex, usize)> {
            let mut cur_node_idx = node_idx;
            let mut path_len = 1;
            let Some(dist) = spfa_path.distances.get(node_idx.index()) else {
                return None;
            };
            loop {
                let Some(Some(prev)) = spfa_path.predecessors.get(cur_node_idx.index()) else {
                    break;
                };
                if *prev == my_node_idx {
                    break;
                }
                cur_node_idx = *prev;
                path_len += 1;
            }
            return Some((*dist, cur_node_idx, path_len));
        };

        // 测试所有节点并打印结果
        for (name, node_idx) in [("b", b), ("c", c), ("d", d), ("e", e), ("f", f)] {
            if let Some((total_cost, next_node, path_len)) = get_next_node_to(node_idx) {
                println!(
                    "到节点 {}: 总距离={}, 下一跳={:?}, 路径长度={}",
                    name, total_cost, next_node, path_len
                );
            }
        }

        // 基本验证：回溯算法应该正确返回距离
        let result_b = get_next_node_to(b).unwrap();
        assert_eq!(result_b.0, 3); // 到 b 的距离应该是 3
        assert_eq!(result_b.1, b); // 下一个节点应该是 b 本身（直连）
        assert_eq!(result_b.2, 1); // 路径长度为 1（直连）

        let result_c = get_next_node_to(c).unwrap();
        assert_eq!(result_c.0, 4); // 到 c 的距离应该是 4

        let result_d = get_next_node_to(d).unwrap();
        assert_eq!(result_d.0, 2); // 到 d 的距离应该是 2
        assert_eq!(result_d.1, d); // 下一个节点应该是 d 本身（直连）
        assert_eq!(result_d.2, 1); // 路径长度为 1（直连）

        let result_e = get_next_node_to(e).unwrap();
        assert_eq!(result_e.0, 0); // 到 e 的距离应该是 0 (注意这里可能有负权环)

        let result_f = get_next_node_to(f).unwrap();
        assert_eq!(result_f.0, 1); // 到 f 的距离应该是 1

        println!("✅ 基本回溯算法测试通过!");
    }
}<|MERGE_RESOLUTION|>--- conflicted
+++ resolved
@@ -1,7 +1,6 @@
 use std::{
     collections::BTreeSet,
     fmt::Debug,
-    hash::RandomState,
     net::Ipv4Addr,
     sync::{
         atomic::{AtomicBool, AtomicU32, Ordering},
@@ -13,9 +12,10 @@
 use crossbeam::atomic::AtomicCell;
 use dashmap::DashMap;
 use petgraph::{
-    algo::{all_simple_paths, dijkstra, spfa},
-    graph::NodeIndex,
-    Directed, Graph,
+    algo::dijkstra,
+    graph::{Graph, NodeIndex},
+    visit::{EdgeRef, IntoNodeReferences},
+    Directed,
 };
 use prost::Message;
 use prost_reflect::{DynamicMessage, ReflectMessage};
@@ -49,6 +49,7 @@
 };
 
 use super::{
+    graph_algo::dijkstra_with_first_hop,
     peer_rpc::PeerRpcManager,
     route_trait::{
         DefaultRouteCostCalculator, ForeignNetworkRouteInfoMap, NextHopPolicy, RouteCostCalculator,
@@ -60,7 +61,8 @@
 static SERVICE_ID: u32 = 7;
 static UPDATE_PEER_INFO_PERIOD: Duration = Duration::from_secs(3600);
 static REMOVE_DEAD_PEER_INFO_AFTER: Duration = Duration::from_secs(3660);
-static AVOID_RELAY_COST: i32 = i32::MAX / 512;
+// the cost (latency between two peers) is i32, i32::MAX is large enough.
+static AVOID_RELAY_COST: usize = i32::MAX as usize;
 
 type Version = u32;
 
@@ -80,20 +82,13 @@
         self.0.store(version, Ordering::Relaxed);
     }
 
-    fn inc(&self) {
-        self.0.fetch_add(1, Ordering::Relaxed);
-    }
-
-<<<<<<< HEAD
-    fn set_if_larger(&self, version: Version) {
-        if self.get() < version {
-            self.set(version);
-        }
-=======
+    fn inc(&self) -> Version {
+        self.0.fetch_add(1, Ordering::Relaxed) + 1
+    }
+
     fn set_if_larger(&self, version: Version) -> bool {
         // return true if the version is set.
         self.0.fetch_max(version, Ordering::Relaxed) < version
->>>>>>> a6773aa5
     }
 }
 
@@ -289,13 +284,25 @@
 type Error = SyncRouteInfoError;
 
 // constructed with all infos synced from all peers.
-#[derive(Debug)]
 struct SyncedRouteInfo {
     peer_infos: DashMap<PeerId, RoutePeerInfo>,
     // prost doesn't support unknown fields, so we use DynamicMessage to store raw infos and progate them to other peers.
     raw_peer_infos: DashMap<PeerId, DynamicMessage>,
     conn_map: DashMap<PeerId, (BTreeSet<PeerId>, AtomicVersion)>,
     foreign_network: DashMap<ForeignNetworkRouteInfoKey, ForeignNetworkRouteInfoEntry>,
+
+    version: AtomicVersion,
+}
+
+impl Debug for SyncedRouteInfo {
+    fn fmt(&self, f: &mut std::fmt::Formatter<'_>) -> std::fmt::Result {
+        f.debug_struct("SyncedRouteInfo")
+            .field("peer_infos", &self.peer_infos)
+            .field("conn_map", &self.conn_map)
+            .field("foreign_network", &self.foreign_network)
+            .field("version", &self.version.get())
+            .finish()
+    }
 }
 
 impl SyncedRouteInfo {
@@ -311,17 +318,24 @@
         self.raw_peer_infos.remove(&peer_id);
         self.conn_map.remove(&peer_id);
         self.foreign_network.retain(|k, _| k.peer_id != peer_id);
+        self.version.inc();
     }
 
     fn fill_empty_peer_info(&self, peer_ids: &BTreeSet<PeerId>) {
+        let mut need_inc_version = false;
         for peer_id in peer_ids {
-            self.peer_infos
-                .entry(*peer_id)
-                .or_insert_with(|| RoutePeerInfo::new());
-
-            self.conn_map
-                .entry(*peer_id)
-                .or_insert_with(|| (BTreeSet::new(), AtomicVersion::new()));
+            self.peer_infos.entry(*peer_id).or_insert_with(|| {
+                need_inc_version = true;
+                RoutePeerInfo::new()
+            });
+
+            self.conn_map.entry(*peer_id).or_insert_with(|| {
+                need_inc_version = true;
+                (BTreeSet::new(), AtomicVersion::new())
+            });
+        }
+        if need_inc_version {
+            self.version.inc();
         }
     }
 
@@ -383,6 +397,7 @@
         peer_infos: &Vec<RoutePeerInfo>,
         raw_peer_infos: &Vec<DynamicMessage>,
     ) -> Result<(), Error> {
+        let mut need_inc_version = false;
         for (idx, route_info) in peer_infos.iter().enumerate() {
             let mut route_info = route_info.clone();
             let raw_route_info = &raw_peer_infos[idx];
@@ -416,19 +431,26 @@
                         self.raw_peer_infos
                             .insert(route_info.peer_id, raw_route_info.clone());
                         *old_entry = route_info.clone();
+                        need_inc_version = true;
                     }
                 })
                 .or_insert_with(|| {
+                    need_inc_version = true;
                     self.raw_peer_infos
                         .insert(route_info.peer_id, raw_route_info.clone());
                     route_info.clone()
                 });
         }
+        if need_inc_version {
+            self.version.inc();
+        }
         Ok(())
     }
 
     fn update_conn_map(&self, conn_bitmap: &RouteConnBitmap) {
         self.fill_empty_peer_info(&conn_bitmap.peer_ids.iter().map(|x| x.0).collect());
+
+        let mut need_inc_version = false;
 
         for (peer_idx, (peer_id, version)) in conn_bitmap.peer_ids.iter().enumerate() {
             let connceted_peers = conn_bitmap.get_connected_peers(peer_idx);
@@ -438,26 +460,18 @@
                 .entry(*peer_id)
                 .and_modify(|(old_conn_bitmap, old_version)| {
                     if *version > old_version.get() {
-<<<<<<< HEAD
-                        *old_conn_bitmap = conn_bitmap.get_connected_peers(peer_idx);
-=======
                         *old_conn_bitmap = connceted_peers.clone();
                         need_inc_version = true;
->>>>>>> a6773aa5
                         old_version.set(*version);
                     }
                 })
                 .or_insert_with(|| {
-<<<<<<< HEAD
-                    (
-                        conn_bitmap.get_connected_peers(peer_idx),
-                        version.clone().into(),
-                    )
-=======
                     need_inc_version = true;
                     (connceted_peers, version.clone().into())
->>>>>>> a6773aa5
                 });
+        }
+        if need_inc_version {
+            self.version.inc();
         }
     }
 
@@ -498,7 +512,12 @@
         let old_version = old.version;
         *old = new;
 
-        new_version != old_version
+        if new_version != old_version {
+            self.version.inc();
+            true
+        } else {
+            false
+        }
     }
 
     fn update_my_conn_info(&self, my_peer_id: PeerId, connected_peers: BTreeSet<PeerId>) -> bool {
@@ -514,6 +533,7 @@
         } else {
             let _ = std::mem::replace(&mut my_conn_info.value_mut().0, connected_peers);
             my_conn_info.value().1.inc();
+            self.version.inc();
             true
         }
     }
@@ -572,6 +592,10 @@
             updated = true;
         }
 
+        if updated {
+            self.version.inc();
+        }
+
         updated
     }
 
@@ -588,13 +612,14 @@
     }
 }
 
-type PeerGraph = Graph<PeerId, i32, Directed>;
+type PeerGraph = Graph<PeerId, usize, Directed>;
 type PeerIdToNodexIdxMap = DashMap<PeerId, NodeIndex>;
 #[derive(Debug, Clone, Copy)]
 struct NextHopInfo {
     next_hop_peer_id: PeerId,
     path_latency: i32,
     path_len: usize, // path includes src and dst.
+    version: Version,
 }
 // dst_peer_id -> (next_hop_peer_id, cost, path_len)
 type NextHopMap = DashMap<PeerId, NextHopInfo>;
@@ -606,6 +631,7 @@
     next_hop_map: NextHopMap,
     ipv4_peer_id_map: DashMap<Ipv4Addr, PeerId>,
     cidr_peer_id_map: DashMap<cidr::IpCidr, PeerId>,
+    next_hop_map_version: AtomicVersion,
 }
 
 impl RouteTable {
@@ -615,15 +641,23 @@
             next_hop_map: DashMap::new(),
             ipv4_peer_id_map: DashMap::new(),
             cidr_peer_id_map: DashMap::new(),
+            next_hop_map_version: AtomicVersion::new(),
         }
     }
 
     fn get_next_hop(&self, dst_peer_id: PeerId) -> Option<NextHopInfo> {
-        self.next_hop_map.get(&dst_peer_id).map(|x| *x)
+        let cur_version = self.next_hop_map_version.get();
+        self.next_hop_map.get(&dst_peer_id).and_then(|x| {
+            if x.version >= cur_version {
+                Some(*x)
+            } else {
+                None
+            }
+        })
     }
 
     fn peer_reachable(&self, peer_id: PeerId) -> bool {
-        self.next_hop_map.contains_key(&peer_id)
+        self.get_next_hop(peer_id).is_some()
     }
 
     fn get_nat_type(&self, peer_id: PeerId) -> Option<NatType> {
@@ -632,302 +666,201 @@
             .map(|x| NatType::try_from(x.udp_stun_info as i32).unwrap_or_default())
     }
 
-    fn get_update_time(&self, peer_id: PeerId) -> Option<SystemTime> {
-        self.peer_infos
-            .get(&peer_id)
-            .map(|x| x.last_update.map(|y| SystemTime::try_from(y).ok()))
-            .flatten()
-            .flatten()
-    }
-
+    // return graph and start node index (node of my peer id).
     fn build_peer_graph_from_synced_info<T: RouteCostCalculatorInterface>(
-        peers: Vec<PeerId>,
+        my_peer_id: PeerId,
         synced_info: &SyncedRouteInfo,
-        cost_calc: &mut T,
-    ) -> (PeerGraph, PeerIdToNodexIdxMap) {
-        let mut graph: PeerGraph = Graph::new();
-        let peer_id_to_node_index = PeerIdToNodexIdxMap::new();
-        for peer_id in peers.iter() {
-            peer_id_to_node_index.insert(*peer_id, graph.add_node(*peer_id));
-        }
-
-        for peer_id in peers.iter() {
+        cost_calc: &T,
+    ) -> (PeerGraph, NodeIndex) {
+        let mut graph: PeerGraph = PeerGraph::new();
+
+        let mut start_node_idx = None;
+        let peer_id_to_node_index: PeerIdToNodexIdxMap = DashMap::new();
+        for item in synced_info.peer_infos.iter() {
+            let peer_id = item.key();
+            let info = item.value();
+
+            if info.version == 0 {
+                continue;
+            }
+
+            let node_idx = graph.add_node(*peer_id);
+
+            peer_id_to_node_index.insert(*peer_id, node_idx);
+            if *peer_id == my_peer_id {
+                start_node_idx = Some(node_idx);
+            }
+        }
+
+        if start_node_idx.is_none() {
+            return (graph, NodeIndex::end());
+        }
+
+        for item in peer_id_to_node_index.iter() {
+            let src_peer_id = item.key();
+            let src_node_idx = item.value();
             let connected_peers = synced_info
-                .get_connected_peers(*peer_id)
+                .get_connected_peers(*src_peer_id)
                 .unwrap_or(BTreeSet::new());
 
             // if avoid relay, just set all outgoing edges to a large value: AVOID_RELAY_COST.
-            let peer_avoid_relay_data = synced_info.get_avoid_relay_data(*peer_id);
+            let peer_avoid_relay_data = synced_info.get_avoid_relay_data(*src_peer_id);
 
             for dst_peer_id in connected_peers.iter() {
-                let Some(dst_idx) = peer_id_to_node_index.get(dst_peer_id) else {
+                let Some(dst_node_idx) = peer_id_to_node_index.get(dst_peer_id) else {
                     continue;
                 };
 
-                graph.add_edge(
-                    *peer_id_to_node_index.get(&peer_id).unwrap(),
-                    *dst_idx,
-                    if peer_avoid_relay_data {
-                        AVOID_RELAY_COST
-                    } else {
-                        cost_calc.calculate_cost(*peer_id, *dst_peer_id)
-                    },
-                );
-            }
-        }
-
-        (graph, peer_id_to_node_index)
-    }
-
-    fn gen_next_hop_map_with_least_hop<T: RouteCostCalculatorInterface>(
-        my_peer_id: PeerId,
+                let mut cost = cost_calc.calculate_cost(*src_peer_id, *dst_peer_id) as usize;
+                if peer_avoid_relay_data {
+                    cost += AVOID_RELAY_COST;
+                }
+
+                graph.add_edge(*src_node_idx, *dst_node_idx, cost);
+            }
+        }
+
+        (graph, start_node_idx.unwrap())
+    }
+
+    fn clean_expired_route_info(&self) {
+        let cur_version = self.next_hop_map_version.get();
+        self.next_hop_map.retain(|_, v| {
+            // remove next hop map for peers we cannot reach.
+            v.version >= cur_version
+        });
+        self.peer_infos.retain(|k, _| {
+            // remove peer info for peers we cannot reach.
+            self.next_hop_map.contains_key(k)
+        });
+        self.ipv4_peer_id_map.retain(|_, v| {
+            // remove ipv4 map for peers we cannot reach.
+            self.next_hop_map.contains_key(v)
+        });
+        self.cidr_peer_id_map.retain(|_, v| {
+            // remove cidr map for peers we cannot reach.
+            self.next_hop_map.contains_key(v)
+        });
+    }
+
+    fn gen_next_hop_map_with_least_hop(
+        &self,
         graph: &PeerGraph,
-        idx_map: &PeerIdToNodexIdxMap,
-        cost_calc: &mut T,
-    ) -> NextHopMap {
-        let res = dijkstra(&graph, *idx_map.get(&my_peer_id).unwrap(), None, |_| 1);
-        let next_hop_map = NextHopMap::new();
-        for (node_idx, cost) in res.iter() {
-            if *cost == 0 {
-                continue;
-            }
-            let mut all_paths = all_simple_paths::<Vec<_>, _, RandomState>(
-                graph,
-                *idx_map.get(&my_peer_id).unwrap(),
-                *node_idx,
-                *cost - 1,
-                Some(*cost + 1), // considering having avoid relay, the max cost could be a bit larger.
-            )
-            .collect::<Vec<_>>();
-
-            assert!(!all_paths.is_empty());
-            all_paths.sort_by(|a, b| a.len().cmp(&b.len()));
-
-            // find a path with least cost.
-            let mut min_cost = i32::MAX;
-            let mut min_path_len = usize::MAX;
-            let mut min_path = Vec::new();
-            for path in all_paths.iter() {
-                if min_path_len < path.len() && min_cost < AVOID_RELAY_COST {
-                    // the min path does not contain avoid relay node.
-                    break;
-                }
-
-                let mut cost = 0;
-                for i in 0..path.len() - 1 {
-                    let src_peer_id = *graph.node_weight(path[i]).unwrap();
-                    let dst_peer_id = *graph.node_weight(path[i + 1]).unwrap();
-                    let edge_weight = *graph
-                        .edge_weight(graph.find_edge(path[i], path[i + 1]).unwrap())
-                        .unwrap();
-                    if edge_weight != 1 {
-                        // means avoid relay.
-                        cost += edge_weight;
-                    } else {
-                        cost += cost_calc.calculate_cost(src_peer_id, dst_peer_id);
-                    }
-                }
-
-                if cost <= min_cost {
-                    min_cost = cost;
-                    min_path = path.clone();
-                    min_path_len = path.len();
-                }
-            }
-            next_hop_map.insert(
-                *graph.node_weight(*node_idx).unwrap(),
-                NextHopInfo {
-                    next_hop_peer_id: *graph.node_weight(min_path[1]).unwrap(),
-                    path_latency: min_cost,
-                    path_len: min_path_len,
-                },
-            );
-        }
-
-        next_hop_map
-    }
-
-    fn gen_next_hop_map_with_least_cost(
-        my_peer_id: PeerId,
-        graph: &PeerGraph,
-        idx_map: &PeerIdToNodexIdxMap,
-    ) -> NextHopMap {
-        let next_hop_map = NextHopMap::new();
-        let my_node_idx = *idx_map.get(&my_peer_id).unwrap();
-
-        let Ok(spfa_path) = spfa(graph, my_node_idx, |e| *e.weight()) else {
-            return next_hop_map;
+        start_node: &NodeIndex,
+        version: Version,
+    ) {
+        let normalize_edge_cost = |e: petgraph::graph::EdgeReference<usize>| {
+            if *e.weight() >= AVOID_RELAY_COST {
+                AVOID_RELAY_COST + 1
+            } else {
+                1
+            }
         };
-
-        let get_next_node_to = |node_idx: NodeIndex| -> Option<(i32, NodeIndex, usize)> {
-            let mut cur_node_idx = node_idx;
-            let mut path_len = 1;
-            let Some(dist) = spfa_path.distances.get(node_idx.index()) else {
-                return None;
-            };
-            loop {
-                let Some(Some(prev)) = spfa_path.predecessors.get(cur_node_idx.index()) else {
-                    break;
-                };
-                if *prev == my_node_idx {
-                    break;
-                }
-                cur_node_idx = *prev;
-                path_len += 1;
-            }
-
-            return Some((*dist, cur_node_idx, path_len));
-        };
-
-        for item in idx_map.iter() {
-            if *item.key() == my_peer_id {
-                continue;
-            }
-
-            let dst_peer_node_idx = *item.value();
-
-            let Some((cost, next_node_idx, path_len)) = get_next_node_to(dst_peer_node_idx) else {
+        // Step 1: 第一次 Dijkstra - 计算最短跳数
+        let path_len_map = dijkstra(&graph, *start_node, None, normalize_edge_cost);
+
+        // Step 2: 构建最短跳数子图（只保留属于最短路径和 AVOID RELAY 的边）
+        let mut subgraph: PeerGraph = PeerGraph::new();
+        let mut start_node_idx = None;
+        for (node_idx, peer_id) in graph.node_references() {
+            let new_node_idx = subgraph.add_node(*peer_id);
+            if node_idx == *start_node {
+                start_node_idx = Some(new_node_idx);
+            }
+        }
+
+        for edge in graph.edge_references() {
+            let (src, tgt) = graph.edge_endpoints(edge.id()).unwrap();
+            let Some(src_path_len) = path_len_map.get(&src) else {
                 continue;
             };
-
-            next_hop_map.insert(
-                *item.key(),
-                NextHopInfo {
-                    next_hop_peer_id: *graph.node_weight(next_node_idx).unwrap(),
-                    path_latency: cost,
-                    path_len,
-                },
-            );
-        }
-
-        next_hop_map
-    }
-
-    async fn build_from_synced_info<T: RouteCostCalculatorInterface>(
+            let Some(tgt_path_len) = path_len_map.get(&tgt) else {
+                continue;
+            };
+            if *src_path_len + normalize_edge_cost(edge) == *tgt_path_len {
+                subgraph.add_edge(src, tgt, *edge.weight());
+            }
+        }
+
+        // Step 3: 第二次 Dijkstra - 在子图上找代价最小的路径
+        self.gen_next_hop_map_with_least_cost(&subgraph, &start_node_idx.clone().unwrap(), version);
+    }
+
+    fn gen_next_hop_map_with_least_cost(
+        &self,
+        graph: &PeerGraph,
+        start_node: &NodeIndex,
+        version: Version,
+    ) {
+        let (costs, next_hops) = dijkstra_with_first_hop(&graph, *start_node, |e| *e.weight());
+
+        for (dst, (next_hop, path_len)) in next_hops.iter() {
+            let info = NextHopInfo {
+                next_hop_peer_id: *graph.node_weight(*next_hop).unwrap(),
+                path_latency: (*costs.get(dst).unwrap() % AVOID_RELAY_COST) as i32,
+                path_len: *path_len as usize,
+                version,
+            };
+            let dst_peer_id = *graph.node_weight(*dst).unwrap();
+            self.next_hop_map
+                .entry(dst_peer_id)
+                .and_modify(|x| {
+                    if x.version < version {
+                        *x = info;
+                    }
+                })
+                .or_insert(info);
+        }
+
+        self.next_hop_map_version.set_if_larger(version);
+    }
+
+    fn build_from_synced_info<T: RouteCostCalculatorInterface>(
         &self,
         my_peer_id: PeerId,
         synced_info: &SyncedRouteInfo,
         policy: NextHopPolicy,
-        mut cost_calc: T,
+        cost_calc: &T,
     ) {
-        // build  peer_infos
-        self.peer_infos.clear();
-        for item in synced_info.peer_infos.iter() {
+        let version = synced_info.version.get();
+
+        // build next hop map
+        let (graph, start_node) =
+            Self::build_peer_graph_from_synced_info(my_peer_id, &synced_info, cost_calc);
+
+        if graph.node_count() == 0 {
+            tracing::warn!("no peer in graph, cannot build next hop map");
+            return;
+        }
+
+        if matches!(policy, NextHopPolicy::LeastHop) {
+            self.gen_next_hop_map_with_least_hop(&graph, &start_node, version);
+        } else {
+            self.gen_next_hop_map_with_least_cost(&graph, &start_node, version);
+        };
+
+        // build peer_infos, ipv4_peer_id_map, cidr_peer_id_map
+        // only set map for peers we can reach.
+        for item in self.next_hop_map.iter() {
+            if item.version < version {
+                // skip if the next hop entry is outdated. (peer is unreachable)
+                continue;
+            }
+
             let peer_id = item.key();
-            let info = item.value();
-
-            if info.version == 0 {
+            let Some(info) = synced_info.peer_infos.get(peer_id) else {
                 continue;
-            }
+            };
 
             self.peer_infos.insert(*peer_id, info.clone());
-        }
-
-        if self.peer_infos.is_empty() {
-            return;
-        }
-
-        // build next hop map
-        self.next_hop_map.clear();
-        self.next_hop_map.insert(
-            my_peer_id,
-            NextHopInfo {
-                next_hop_peer_id: my_peer_id,
-                path_latency: 0,
-                path_len: 1,
-            },
-        );
-        let (graph, idx_map) = Self::build_peer_graph_from_synced_info(
-            self.peer_infos.iter().map(|x| *x.key()).collect(),
-            &synced_info,
-            &mut cost_calc,
-        );
-        let next_hop_map = if matches!(policy, NextHopPolicy::LeastHop) {
-            Self::gen_next_hop_map_with_least_hop(my_peer_id, &graph, &idx_map, &mut cost_calc)
-        } else {
-            tokio::task::spawn_blocking(move || {
-                Self::gen_next_hop_map_with_least_cost(my_peer_id, &graph, &idx_map)
-            })
-            .await
-            .unwrap()
-        };
-        for item in next_hop_map.iter() {
-            self.next_hop_map.insert(*item.key(), *item.value());
-        }
-        // build graph
-
-        // build ipv4_peer_id_map, cidr_peer_id_map
-        self.ipv4_peer_id_map.clear();
-        self.cidr_peer_id_map.clear();
-
-        let mut to_remove = Vec::new();
-        for item in self.peer_infos.iter() {
-            // only set ipv4 map for peers we can reach.
-            if !self.next_hop_map.contains_key(item.key()) {
-                continue;
-            }
-
-            let peer_id = item.key();
-            let info = item.value();
 
             if let Some(ipv4_addr) = info.ipv4_addr {
-                if let Some(prev_peer_id) = self.ipv4_peer_id_map.insert(ipv4_addr.into(), *peer_id)
-                {
-                    tracing::warn!(
-                        ?ipv4_addr,
-                        ?prev_peer_id,
-                        ?peer_id,
-                        "ipv4_peer_id_map collision"
-                    );
-                    if let Some(prev_update_time) = self.get_update_time(prev_peer_id) {
-                        if let Some(cur_update_time) = item
-                            .last_update
-                            .map(|y| SystemTime::try_from(y).ok())
-                            .flatten()
-                        {
-                            if prev_update_time > cur_update_time
-                                && self.next_hop_map.contains_key(&prev_peer_id)
-                            {
-                                // if prev_peer_id is newer, we should keep it.
-                                self.ipv4_peer_id_map.insert(ipv4_addr.into(), prev_peer_id);
-                                to_remove.push(*peer_id);
-                            } else {
-                                to_remove.push(prev_peer_id);
-                            }
-                        }
-                    }
-                }
+                self.ipv4_peer_id_map.insert(ipv4_addr.into(), *peer_id);
             }
 
             for cidr in info.proxy_cidrs.iter() {
-                if let Some(prev_peer_id) = self
-                    .cidr_peer_id_map
-                    .insert(cidr.parse().unwrap(), *peer_id)
-                {
-                    tracing::warn!(?cidr, ?prev_peer_id, ?peer_id, "cidr_peer_id_map collision");
-                    if let Some(prev_update_time) = self.get_update_time(prev_peer_id) {
-                        if let Some(cur_update_time) = item
-                            .last_update
-                            .map(|y| SystemTime::try_from(y).ok())
-                            .flatten()
-                        {
-                            if prev_update_time > cur_update_time
-                                && self.next_hop_map.contains_key(&prev_peer_id)
-                            {
-                                self.cidr_peer_id_map
-                                    .insert(cidr.parse().unwrap(), prev_peer_id);
-                                to_remove.push(*peer_id);
-                            } else {
-                                to_remove.push(prev_peer_id);
-                            }
-                        }
-                    }
-                }
-            }
-        }
-        for peer_id in to_remove.iter() {
-            if *peer_id != my_peer_id {
-                synced_info.remove_peer(*peer_id);
+                self.cidr_peer_id_map
+                    .insert(cidr.parse().unwrap(), *peer_id);
             }
         }
     }
@@ -1122,7 +1055,7 @@
 
     interface: Mutex<Option<RouteInterfaceBox>>,
 
-    cost_calculator: tokio::sync::Mutex<Option<RouteCostCalculator>>,
+    cost_calculator: std::sync::RwLock<Option<RouteCostCalculator>>,
     route_table: RouteTable,
     route_table_with_cost: RouteTable,
     foreign_network_owner_map: DashMap<NetworkIdentity, Vec<PeerId>>,
@@ -1164,7 +1097,7 @@
 
             interface: Mutex::new(None),
 
-            cost_calculator: tokio::sync::Mutex::new(Some(Box::new(DefaultRouteCostCalculator))),
+            cost_calculator: std::sync::RwLock::new(Some(Box::new(DefaultRouteCostCalculator))),
 
             route_table: RouteTable::new(),
             route_table_with_cost: RouteTable::new(),
@@ -1175,6 +1108,7 @@
                 raw_peer_infos: DashMap::new(),
                 conn_map: DashMap::new(),
                 foreign_network: DashMap::new(),
+                version: AtomicVersion::new(),
             },
             cached_local_conn_map: std::sync::Mutex::new(RouteConnBitmap::new()),
             cached_local_conn_map_version: AtomicVersion::new(),
@@ -1217,13 +1151,13 @@
             .collect()
     }
 
-    async fn update_my_peer_info(&self) -> bool {
+    fn update_my_peer_info(&self) -> bool {
         if self.synced_route_info.update_my_peer_info(
             self.my_peer_id,
             self.my_peer_route_id,
             &self.global_ctx,
         ) {
-            self.update_route_table_and_cached_local_conn_bitmap().await;
+            self.update_route_table_and_cached_local_conn_bitmap();
             return true;
         }
         false
@@ -1236,7 +1170,7 @@
             .update_my_conn_info(self.my_peer_id, connected_peers);
 
         if updated {
-            self.update_route_table_and_cached_local_conn_bitmap().await;
+            self.update_route_table_and_cached_local_conn_bitmap();
         }
 
         updated
@@ -1272,28 +1206,38 @@
         updated
     }
 
-    async fn update_route_table(&self) {
-        let mut calc_locked = self.cost_calculator.lock().await;
-
-        calc_locked.as_mut().unwrap().begin_update();
-        self.route_table
-            .build_from_synced_info(
-                self.my_peer_id,
-                &self.synced_route_info,
-                NextHopPolicy::LeastHop,
-                calc_locked.as_mut().unwrap(),
-            )
-            .await;
-
-        self.route_table_with_cost
-            .build_from_synced_info(
-                self.my_peer_id,
-                &self.synced_route_info,
-                NextHopPolicy::LeastCost,
-                calc_locked.as_mut().unwrap(),
-            )
-            .await;
-        calc_locked.as_mut().unwrap().end_update();
+    fn update_route_table(&self) {
+        self.cost_calculator
+            .write()
+            .unwrap()
+            .as_mut()
+            .unwrap()
+            .begin_update();
+
+        let calc_locked = self.cost_calculator.read().unwrap();
+
+        self.route_table.build_from_synced_info(
+            self.my_peer_id,
+            &self.synced_route_info,
+            NextHopPolicy::LeastHop,
+            calc_locked.as_ref().unwrap(),
+        );
+
+        self.route_table_with_cost.build_from_synced_info(
+            self.my_peer_id,
+            &self.synced_route_info,
+            NextHopPolicy::LeastCost,
+            calc_locked.as_ref().unwrap(),
+        );
+
+        drop(calc_locked);
+
+        self.cost_calculator
+            .write()
+            .unwrap()
+            .as_mut()
+            .unwrap()
+            .end_update();
     }
 
     fn update_foreign_network_owner_map(&self) {
@@ -1325,20 +1269,20 @@
         }
     }
 
-    async fn cost_calculator_need_update(&self) -> bool {
+    fn cost_calculator_need_update(&self) -> bool {
         self.cost_calculator
-            .lock()
-            .await
+            .read()
+            .unwrap()
             .as_ref()
             .map(|x| x.need_update())
             .unwrap_or(false)
     }
 
-    async fn update_route_table_and_cached_local_conn_bitmap(&self) {
+    fn update_route_table_and_cached_local_conn_bitmap(&self) {
         self.update_peer_info_last_update();
 
         // update route table first because we want to filter out unreachable peers.
-        self.update_route_table().await;
+        self.update_route_table();
 
         let synced_version = self.synced_route_info.version.get();
 
@@ -1367,7 +1311,9 @@
 
         let all_peer_ids = &conn_bitmap.peer_ids;
         for (peer_idx, (peer_id, _)) in all_peer_ids.iter().enumerate() {
-            let connected = self.synced_route_info.conn_map.get(peer_id).unwrap();
+            let Some(connected) = self.synced_route_info.conn_map.get(peer_id) else {
+                continue;
+            };
 
             for (idx, (other_peer_id, _)) in all_peer_ids.iter().enumerate() {
                 if connected.0.contains(other_peer_id) {
@@ -1461,7 +1407,7 @@
     }
 
     async fn update_my_infos(&self) -> bool {
-        let my_peer_info_updated = self.update_my_peer_info().await;
+        let my_peer_info_updated = self.update_my_peer_info();
         let my_conn_info_updated = self.update_my_conn_info().await;
         let my_foreign_network_updated = self.update_my_foreign_network().await;
         if my_conn_info_updated || my_peer_info_updated {
@@ -1525,6 +1471,9 @@
         for p in to_remove.iter() {
             self.synced_route_info.foreign_network.remove(p);
         }
+
+        self.route_table.clean_expired_route_info();
+        self.route_table_with_cost.clean_expired_route_info();
     }
 
     fn build_sync_route_raw_req(
@@ -1870,15 +1819,13 @@
                 _ = tokio::time::sleep(Duration::from_millis(next_sleep_ms)) => {}
                 _ = recv.recv() => {}
             }
-            // 当前所有有连接的peers，包括外部网络和本地网络
+
             let mut peers = service_impl.list_peers_from_interface::<Vec<_>>().await;
             peers.sort();
 
-            // 当前有session的peers
             let session_peers = self.list_session_peers();
             for peer_id in session_peers.iter() {
                 if !peers.contains(peer_id) {
-                    // 如果是当前的cur_dst_peer_id_to_initiate挂掉了，则重新选择
                     if Some(*peer_id) == cur_dst_peer_id_to_initiate {
                         cur_dst_peer_id_to_initiate = None;
                     }
@@ -1886,7 +1833,7 @@
                 }
             }
 
-            // find peer_ids that are not initiators. 找到所有我们主动发起的session或者还没有session的peers
+            // find peer_ids that are not initiators.
             let initiator_candidates = peers
                 .iter()
                 .filter(|x| {
@@ -1902,7 +1849,7 @@
                 next_sleep_ms = 1000;
                 continue;
             }
-            // 找到符合要求的 new_initiator_dst
+
             let mut new_initiator_dst = None;
             // if any peer has NoPAT or OpenInternet stun type, we should use it.
             for peer_id in initiator_candidates.iter() {
@@ -1917,7 +1864,7 @@
             if new_initiator_dst.is_none() {
                 new_initiator_dst = Some(*initiator_candidates.first().unwrap());
             }
-            // 判断是否需要更新initiator
+
             if new_initiator_dst != cur_dst_peer_id_to_initiate {
                 tracing::warn!(
                     "new_initiator: {:?}, prev: {:?}, my_id: {:?}",
@@ -2032,9 +1979,7 @@
         }
 
         if need_update_route_table {
-            service_impl
-                .update_route_table_and_cached_local_conn_bitmap()
-                .await;
+            service_impl.update_route_table_and_cached_local_conn_bitmap();
         }
 
         if let Some(foreign_network) = &foreign_network {
@@ -2048,7 +1993,7 @@
             service_impl.update_foreign_network_owner_map();
         }
 
-        tracing::debug!(
+        tracing::info!(
             "handling sync_route_info rpc: from_peer_id: {:?}, is_initiator: {:?}, peer_infos: {:?}, conn_bitmap: {:?}, synced_route_info: {:?} session: {:?}, new_route_table: {:?}",
             from_peer_id, is_initiator, peer_infos, conn_bitmap, service_impl.synced_route_info, session, service_impl.route_table);
 
@@ -2138,9 +2083,10 @@
                 session_mgr.sync_now("update_my_infos");
             }
 
-            if service_impl.cost_calculator_need_update().await {
+            if service_impl.cost_calculator_need_update() {
                 tracing::debug!("cost_calculator_need_update");
-                service_impl.update_route_table().await;
+                service_impl.synced_route_info.version.inc();
+                service_impl.update_route_table();
             }
 
             select! {
@@ -2254,7 +2200,7 @@
             let next_hop_peer_latency_first = route_table_with_cost.get_next_hop(*item.key());
             let mut route: crate::proto::cli::Route = item.value().clone().into();
             route.next_hop_peer_id = next_hop_peer.next_hop_peer_id;
-            route.cost = (next_hop_peer.path_len - 1) as i32;
+            route.cost = next_hop_peer.path_len as i32;
             route.path_latency = next_hop_peer.path_latency;
 
             route.next_hop_peer_id_latency_first =
@@ -2284,8 +2230,9 @@
     }
 
     async fn set_route_cost_fn(&self, _cost_fn: RouteCostCalculator) {
-        *self.service_impl.cost_calculator.lock().await = Some(_cost_fn);
-        self.service_impl.update_route_table().await;
+        *self.service_impl.cost_calculator.write().unwrap() = Some(_cost_fn);
+        self.service_impl.synced_route_info.version.inc();
+        self.service_impl.update_route_table();
     }
 
     async fn dump(&self) -> String {
@@ -2425,7 +2372,10 @@
 
         for r in vec![r_a.clone(), r_b.clone()].iter() {
             wait_for_condition(
-                || async { r.list_routes().await.len() == 1 },
+                || async {
+                    println!("route: {:?}", r.list_routes().await);
+                    r.list_routes().await.len() == 1
+                },
                 Duration::from_secs(5),
             )
             .await;
@@ -2466,6 +2416,8 @@
         assert_eq!(i_a.0, i_b.1);
         assert_eq!(i_b.0, i_a.1);
 
+        println!("after drop p_b, r_b");
+
         drop(r_b);
         drop(p_b);
 
@@ -2674,7 +2626,9 @@
 
         check_rpc_counter(&r_a, p_b.my_peer_id(), 2, 2);
 
-        p_a.get_peer_map().close_peer(p_b.my_peer_id()).unwrap();
+        p_a.get_peer_map()
+            .close_peer(p_b.my_peer_id())
+            .unwrap();
         wait_for_condition(
             || async { r_a.list_routes().await.len() == 0 },
             Duration::from_secs(5),
@@ -2809,104 +2763,4 @@
 
         assert_eq!(req, req2);
     }
-
-    #[tokio::test]
-    async fn test_spfa_backtrack_algorithm() {
-        use petgraph::algo::spfa;
-        use petgraph::{graph::NodeIndex, Graph};
-
-        // 创建与 petgraph 文档示例相同的图
-        // Graph represented with the weight of each edge.
-        //
-        //     3       1
-        // a ----- b ----- c
-        // | 2     | 7     |
-        // d       f       | -4
-        // | -1    | 1     |
-        // \------ e ------/
-
-        let mut graph: Graph<u32, i32, petgraph::Directed> = Graph::new();
-        let a = graph.add_node(0); // node a, peer_id = 0
-        let b = graph.add_node(1); // node b, peer_id = 1
-        let c = graph.add_node(2); // node c, peer_id = 2
-        let d = graph.add_node(3); // node d, peer_id = 3
-        let e = graph.add_node(4); // node e, peer_id = 4
-        let f = graph.add_node(5); // node f, peer_id = 5
-
-        graph.extend_with_edges(&[
-            (a, b, 3),  // a -> b, cost = 3
-            (a, d, 2),  // a -> d, cost = 2
-            (b, c, 1),  // b -> c, cost = 1
-            (b, f, 7),  // b -> f, cost = 7
-            (c, e, -4), // c -> e, cost = -4
-            (d, e, -1), // d -> e, cost = -1
-            (e, f, 1),  // e -> f, cost = 1
-        ]);
-
-        // 运行 SPFA 算法，从节点 a 开始
-        let spfa_result = spfa(&graph, a, |edge| *edge.weight());
-        assert!(spfa_result.is_ok());
-        let spfa_path = spfa_result.unwrap();
-
-        // 先打印实际的 SPFA 结果以了解算法输出
-        println!("SPFA 距离结果: {:?}", spfa_path.distances);
-        println!("SPFA 前驱结果: {:?}", spfa_path.predecessors);
-
-        // 验证距离结果（实际运行得到的结果）
-        assert_eq!(spfa_path.distances, vec![0, 3, 4, 2, 0, 1]);
-
-        // 测试我们的回溯算法
-        let my_node_idx = a;
-
-        let get_next_node_to = |node_idx: NodeIndex| -> Option<(i32, NodeIndex, usize)> {
-            let mut cur_node_idx = node_idx;
-            let mut path_len = 1;
-            let Some(dist) = spfa_path.distances.get(node_idx.index()) else {
-                return None;
-            };
-            loop {
-                let Some(Some(prev)) = spfa_path.predecessors.get(cur_node_idx.index()) else {
-                    break;
-                };
-                if *prev == my_node_idx {
-                    break;
-                }
-                cur_node_idx = *prev;
-                path_len += 1;
-            }
-            return Some((*dist, cur_node_idx, path_len));
-        };
-
-        // 测试所有节点并打印结果
-        for (name, node_idx) in [("b", b), ("c", c), ("d", d), ("e", e), ("f", f)] {
-            if let Some((total_cost, next_node, path_len)) = get_next_node_to(node_idx) {
-                println!(
-                    "到节点 {}: 总距离={}, 下一跳={:?}, 路径长度={}",
-                    name, total_cost, next_node, path_len
-                );
-            }
-        }
-
-        // 基本验证：回溯算法应该正确返回距离
-        let result_b = get_next_node_to(b).unwrap();
-        assert_eq!(result_b.0, 3); // 到 b 的距离应该是 3
-        assert_eq!(result_b.1, b); // 下一个节点应该是 b 本身（直连）
-        assert_eq!(result_b.2, 1); // 路径长度为 1（直连）
-
-        let result_c = get_next_node_to(c).unwrap();
-        assert_eq!(result_c.0, 4); // 到 c 的距离应该是 4
-
-        let result_d = get_next_node_to(d).unwrap();
-        assert_eq!(result_d.0, 2); // 到 d 的距离应该是 2
-        assert_eq!(result_d.1, d); // 下一个节点应该是 d 本身（直连）
-        assert_eq!(result_d.2, 1); // 路径长度为 1（直连）
-
-        let result_e = get_next_node_to(e).unwrap();
-        assert_eq!(result_e.0, 0); // 到 e 的距离应该是 0 (注意这里可能有负权环)
-
-        let result_f = get_next_node_to(f).unwrap();
-        assert_eq!(result_f.0, 1); // 到 f 的距离应该是 1
-
-        println!("✅ 基本回溯算法测试通过!");
-    }
 }