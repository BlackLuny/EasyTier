--- conflicted
+++ resolved
@@ -119,7 +119,7 @@
         let close_notifier = conn.get_close_notifier();
         let conn_info = conn.get_conn_info();
 
-        conn.start_recv_loop(self.packet_recv_chan.clone()).await;
+        conn.start_recv_loop(self.packet_recv_chain_pair.clone()).await;
         conn.start_pingpong();
         self.conns.insert(conn.get_conn_id(), Arc::new(conn));
 
@@ -134,13 +134,6 @@
             }
         });
 
-<<<<<<< HEAD
-        conn.start_recv_loop(self.packet_recv_chain_pair.clone())
-            .await;
-        conn.start_pingpong();
-
-=======
->>>>>>> 3fb172b4
         self.global_ctx
             .issue_event(GlobalCtxEvent::PeerConnAdded(conn_info));
     }
