--- conflicted
+++ resolved
@@ -37,11 +37,8 @@
         disable_kcp_input: false,
         disable_relay_kcp: true,
         accept_dns: false,
-<<<<<<< HEAD
-        try_connect_as_client: false,
-=======
         private_mode: false,
->>>>>>> b5dfc737
+	try_connect_as_client: false,
     }
 }
 
